// ==UserScript==
// @name           NoPicAds
// @namespace      FoolproofProject
// @description    No Picture Advertisements
// @copyright      2012+, legnaleurc (https://github.com/legnaleurc/nopicads)
// @version        2.8.1
// @license        BSD
// @updateURL      https://userscripts.org/scripts/source/154858.meta.js
// @downloadURL    https://userscripts.org/scripts/source/154858.user.js
// @grant          unsafeWindow
// @grant          GM_xmlhttpRequest
// @run-at         document-start
// @match          http://*.alabout.com/*
// @match          http://*.alafs.com/*
// @match          http://*.allanalpass.com/*
// @match          http://*.amy.gs/*
// @match          http://*.any.gs/*
// @match          http://*.baberepublic.com/*
// @match          http://*.deb.gs/*
// @match          http://*.directupload.net/*
// @match          http://*.drstickyfingers.com/*
// @match          http://*.dyo.gs/*
// @match          http://*.fapoff.com/*
// @match          http://*.filesonthe.net/*
// @match          http://*.freean.us/*
// @match          http://*.galleries.bz/*
// @match          http://*.hornywood.tv/*
// @match          http://*.imagevenue.com/img.php?*
// @match          http://*.linkbabes.com/*
// @match          http://*.linkbucks.com/*
// @match          http://*.linkgalleries.net/*
// @match          http://*.linkseer.net/*
// @match          http://*.miniurls.co/*
// @match          http://*.picbucks.com/*
// @match          http://*.picturesetc.net/*
// @match          http://*.poontown.net/*
// @match          http://*.qqc.co/*
// @match          http://*.qvvo.com/*
// @match          http://*.realfiles.net/*
// @match          http://*.rqq.co/*
// @match          http://*.seriousdeals.net/*
// @match          http://*.seriousfiles.com/*
// @match          http://*.seriousurls.com/*
// @match          http://*.sexpalace.gs/*
// @match          http://*.theseblogs.com/*
// @match          http://*.thesefiles.com/*
// @match          http://*.theseforums.com/*
// @match          http://*.thesegalleries.com/*
// @match          http://*.thosegalleries.com/*
// @match          http://*.tinybucks.net/*
// @match          http://*.tinylinks.co/*
// @match          http://*.tnabucks.com/*
// @match          http://*.tubeviral.com/*
// @match          http://*.uberpicz.com/*
// @match          http://*.ubervidz.com/*
// @match          http://*.ubucks.net/*
// @match          http://*.ugalleries.net/*
// @match          http://*.ultrafiles.net/*
// @match          http://*.urlbeat.net/*
// @match          http://*.urlcash.net/*
// @match          http://*.urlpulse.net/*
// @match          http://*.whackyvidz.com/*
// @match          http://*.youfap.com/*
// @match          http://*.youfap.me/*
// @match          http://*.yyv.co/*
// @match          http://*.zff.co/*
// @match          http://*.zxxo.net/*
// @match          http://9.bb/*
// @match          http://adcrun.ch/*
// @match          http://adf.ly/*
// @match          http://adfoc.us/*
// @match          http://adfoc.us/serve/?id=*
// @match          http://adjoin.me/*
// @match          http://bc.vc/*
// @match          http://ichan.org/*
// @match          http://imgah.com/*
// @match          http://j.gs/*
// @match          http://javelite.tk/*
// @match          http://linkbee.com/*
// @match          http://lnk.co/*
// @match          http://lnx.lu/*
// @match          http://pixhub.eu/*
// @match          http://pushba.com/*
// @match          http://q.gs/*
// @match          http://u.bb/*
// @match          http://www.madlink.sk/*
// @match          http://www.pixhost.org/show/*
// @match          http://www.turboimagehost.com/*
// @match          http://www.viidii.com/*
// @match          http://zpag.es/*
// ==Mihalism Multi Host v1==
// @match          http://games8y.com/viewer.php?file=*
// @match          http://imagerabbit.com/viewer.php?file=*
// @match          http://kissdown.com/viewer.php?file=*
// ==/Mihalism Multi Host v1==
// ==Mihalism Multi Host v2==
// @match          http://image69.us/x/viewer.php?file=*
// @match          http://jpdown.info/viewer.php?file=*
// @match          http://picjav.net/x/viewer.php?file=*
// ==/Mihalism Multi Host v2==
// ==Mihalism Multi Host v3==
// @match          http://gzvd.info/viewer.php?file=*
// @match          http://hentaita.com/viewer.php?file=*
// ==/Mihalism Multi Host v3==
// ==Mihalism Multi Host==
// @match          http://gallery.jpavgod.com/viewer.php?file=*
// @match          http://image69.us/viewer.php?file=*
// @match          http://picjav.net/picjav2/viewer.php?file=*
// @match          http://picjav.net/viewer.php?file=*
// @match          http://preview.jpavgod.com/*.html
// ==/Mihalism Multi Host==
// ==CF Image Host==
// @match          http://*.imgjav.tk/?pm=*
// @match          http://imgurban.info/?pm=*
// ==/CF Image Host==
// ==imgonion==
// @match          http://imagecorn.com/*
// @match          http://imagepicsa.com/img-*.html
// @match          http://imgmoney.com/img-*.html
// @match          http://imgonion.com/img-*.html
// @match          http://imgrill.com/img-*.html
// @match          http://imgwoot.com/*
// ==/imgonion==
// ==imageporter==
// @match          http://*.imagecarry.com/*
// @match          http://*.imagedunk.com/*
// @match          http://*.imageporter.com/*
// @match          http://*.imageswitch.com/*
// @match          http://*.piclambo.net/*
// @match          http://*.picleet.com/*
// @match          http://*.picturedip.com/*
// @match          http://*.pictureturn.com/*
// @match          http://*.yankoimages.net/*
// ==/imageporter==
// ==reklama==
// @match          http://comicalpic.net/img-*.html
// @match          http://image.torrentjav.net/img-*.html
// @match          http://imagedecode.com/*
// @match          http://imgserve.net/img-*.html
// @match          http://ligasampiona.com/img-*.html
// @match          http://zeljeimage.com/img-*.html
// @match          http://zonezeedimage.com/img-*.html
// ==/reklama==
// ==picfox==
// @match          http://amateurfreak.org/share-*.html
// @match          http://picfox.org/*
// ==/picfox==
// ==imagecherry==
// @match          http://imagecherry.com/*
// @match          http://imgpo.st/*
// ==/imagecherry==
// ==else==
// @match          http://*.4owl.info/*
// @match          http://*.abload.de/image.php?img=*
// @match          http://*.imagebam.com/image/*
// @match          http://advertisingg.com/*
// @match          http://imagetwist.com/*
// @match          http://imgbar.net/*
// @match          http://imgchili.com/show/*
<<<<<<< HEAD
// @match          http://imgdino.com/*
// @match          http://www.pics-money.ru/*
// @exclude        http://www.pics-money.ru/allimage/*
=======
// @match          http://imgdino.com/viewer.php?file=*
>>>>>>> d4661c93
// @match          http://www.sexyimg.com/*
// ==/else==
// ==dead==
// @match          http://imagehosting.2owl.net/image/*
// @match          http://s21.imgtube.us/viewer.php?file=*
// ==/dead==
// @exclude        http://adcrun.ch/
// @exclude        http://adf.ly/*market.php?*
// @exclude        http://adf.ly/?default_ad*
// @exclude        http://linkbee.com/
// @exclude        http://lnk.co/
// @exclude        http://www.linkbucks.com/
// ==/UserScript==

( function() {
  'use strict';

  function Actions() {
    this.targetUrl = null;
  }

  Actions.prototype.run = function() {
    // <scheme>//<host>:<port><path><query><hash>
    var runner = this.find( {
      scheme: window.location.protocol,
      host: window.location.hostname,
      port: window.location.port,
      path: window.location.pathname,
      query: window.location.search,
      hash: window.location.hash,
    } );
    if( runner ) {
      this.disableWindowOpen();
      document.addEventListener( 'DOMContentLoaded', function() {
        runner[0].call( this, runner[1] );
      }.bind( this ) );
    }
  };

  Actions.prototype.find = function( uri ) {
    for( var i = 0; i < this.patterns.length; ++i ) {
      var pattern = this.patterns[i];
      for( var j = 0; j < pattern.rule.length; ++j ) {
        var rule = pattern.rule[j];
        var matched = {};
        for( var part in rule ) {
          matched[part] = rule[part].exec( uri[part] );
          if( !matched[part] ) {
            matched = null;
            break;
          }
        }
        if( matched ) {
          return [ pattern.run, matched ];
        }
      }
    }
    return null;
  };

  Actions.prototype.redirect = function() {
    if( this.targetUrl ) {
      console.info( 'NoPicAds: redirect to ' + this.targetUrl );
      window.location.replace( this.targetUrl );
    }
  };

  Actions.prototype.cleanTimer = function() {
    var intervalID = window.setInterval( ';', 10 );
    while( intervalID > 0 ) {
      window.clearInterval( intervalID-- );
    }
  };

  Actions.prototype.disableWindowOpen = function() {
    if( unsafeWindow ) {
      unsafeWindow.open = function(){};
    }
    if( window ) {
      window.open = function(){};
    }
  };

  Actions.prototype.replaceBody = function( imgSrc ) {
    this.cleanTimer();
    var i = document.createElement( 'img' );
    i.setAttribute( 'src', imgSrc );
    document.body = document.createElement( 'body' );
    document.body.style.textAlign = 'center';
    document.body.appendChild( i );
  };

  Actions.prototype.ajax = function( method, url, data, callback ) {
    function toQuery( data ) {
      if( typeof data === 'string' ) {
        return data;
      }
      if( data instanceof String ) {
        return data.toString();
      }
      var tmp = [];
      for( var key in data ) {
        tmp.push( key + '=' + data[key] );
      }
      return tmp.join( '&' );
    }

    var controller = GM_xmlhttpRequest( {
      method: method,
      url: url,
      data: encodeURI( toQuery( data ) ),
      headers: {
        'Content-Type': 'application/x-www-form-urlencoded',
      },
      onload: function( response ) {
        callback( response.responseText );
      }
    } );

    return controller;
  };

  Actions.prototype.post = function( url, data, callback ) {
    return this.ajax( 'POST', url, data, callback );
  };

  Actions.prototype.get = function( url, data, callback ) {
    return this.ajax( 'GET', url, data, callback );
  };

  Actions.prototype.patterns = [
    // linkbucks
    {
      rule: [
        {
          host: /^[\w]{8}\..*\.(com?|net|gs|me|tv|bz|us)/,
        },
      ],
      run: function(){
        var matches;

        this.cleanTimer();

        if(unsafeWindow && unsafeWindow.Lbjs && unsafeWindow.Lbjs.TargetUrl)
          this.targetUrl=unsafeWindow.Lbjs.TargetUrl;
        else if((matches=document.body.innerHTML.match(/TargetUrl\s*=\s*['"]([^'"]+)['"]/)) && matches)
          this.targetUrl=matches[1];
        this.redirect();
      }
    },

    // alabout
    {
      rule: [
        {
          host: /(alabout|alafs)\.com/,
        },
      ],
      run: function(){
        var o=document.getElementsByTagName('a');
        for(var i in o)
          if(/http:\/\/(www\.)?(alabout|alafs)\.com\/j\.phtml\?url=/.test(o[i].href))
            o[i].href=o[i].textContent;
      }
    },

    // imageporter
    {
      rule: [
        {
          host: /(imagecarry|imagedunk|imageporter|imageswitch|picleet|picturedip|pictureturn)\.com|(piclambo|yankoimages)\.net/,
        },
      ],
      run: function() {
        var o = document.querySelector( 'center img[id]' );
        if( !o ) {
          console.info( 'NoPicAds: "center img[id]" not found' );
          return;
        }
        this.targetUrl = o.src;
        this.redirect();
      },
    },

    // adf
    {
      rule: [
        {
          host: /adf.ly|[u9]\.bb|[jq]\.gs/,
        },
      ],
      run: function() {
        var head = document.querySelector( 'head' ).innerHTML;
        var matches = head.match( /var\s+zzz\s*=\s*['"](.+)['"]/ );

        if( matches ) {
          var ad = document.querySelector( 'body iframe' );
          ad.parentNode.removeChild( ad );

          matches = matches[1];
          if( /^http.*$/.test( matches ) ) {
            this.targetUrl = matches;
            this.redirect();
            return;
          }

          this.get( '/shortener/go', {
            zzz: matches,
          }, function( response ) {
            var r = JSON.parse( response );
            this.targetUrl = r.zzz;
            this.redirect();
          } );
          return;
        }

        // FIXME dead code?
        matches = window.location.href.toString().match( /\/(https?:\/\/.+)/ );
        if( matches ) {
          this.targetUrl = matches[1];
          this.redirect();
        }
      }
    },

    // turboimagehost
    {
      rule: [
        {
          host: /turboimagehost\.com/,
        },
      ],
      run: function(){
        var o;
        if((o=document.getElementById('blanket')))
          o.style.width='0px';
        if((o=document.getElementById('popUpDiv1')))
          o.style.visibility='hidden';
      }
    },

    // imagevenue
    {
      rule: [
        {
          host: /imagevenue\.com/,
        },
      ],
      run: function(){
        var o;
        if((o=document.getElementById('interContainer')))
          o.style.display='none';
        if((o=document.getElementById('interVeil')))
          o.style.display='none';
      }
    },

    // linkbee
    {
      rule: [
        {
          host: /(linkbee\.com|lnk\.co)/,
        },
      ],
      run: function(){
        var o;
        if((o=document.getElementById('urlholder')))
          this.targetUrl=o.value;
        else if((o=document.getElementById('skipBtn')))
          this.targetUrl=o.getElementsByTagName('a')[0].href;
        else
          this.targetUrl=document.title.replace(/(LNK.co|Linkbee)\s*:\s*/,'');
        this.redirect();
      }
    },

    // zpag
    {
      rule: [
        {
          host: /zpag\.es/,
        },
      ],
      run: function(){
        var matches=document.getElementsByTagName('head')[0].innerHTML.match(/window\.location\s*=\s*(['"])((?:\\\1|[^\1])*?)\1/);
        if(matches)
          this.targetUrl=matches[2];
        this.redirect();
      }
    },

    // pixhost
    {
      rule: [
        {
          host: /www\.pixhost\.org/,
        },
      ],
      run: function(){
        var o;
        if((o=document.getElementById('web'))){
          o.style.display='block';

          if((o=document.getElementById('js')))
            o.parentNode.removeChild(o);

          if((o=document.getElementById('chatWindow')))
            o.parentNode.removeChild(o);

          if((o=document.getElementById('taskbar')))
            o.parentNode.removeChild(o);
        }
      }
    },

    // ichan
    {
      rule: [
        {
          host: /ichan\.org/,
        },
      ],
      run: function(){
        var o=document.getElementsByTagName('a');
        var l=o.length;
        for(var i=0; i<l; i++){
          if(o[i].href.indexOf('/url/http://')>-1)
            o[i].href=o[i].href.replace(/http:\/\/.+\/url\/(?=http:\/\/)/,'');
        }
      }
    },

    // urlcash
    {
      rule: [
        {
          host: /urlcash\.net/,
        },
      ],
      run: function(){
        var matches;
        if(unsafeWindow)
          this.targetUrl=unsafeWindow.linkDestUrl;
        else if((matches=document.body.innerHTML.match(/linkDestUrl = '(.+)'/)) && matches)
          this.targetUrl=matches[1];
        this.redirect();
      }
    },

    // pushba
    {
      rule: [
        {
          host: /pushba\.com/,
        },
      ],
      run: function(){
        var o;
        if((o=document.getElementById('urlTextBox')))
          this.targetUrl=o.value;
        this.redirect();
      }
    },

    // imgchili
    {
      rule: [
        {
          host: /imgchili\.com/,
        },
      ],
      run: function() {
        var o = document.querySelector( '#show_image' );
        if( !o ) {
          console.info( 'NoPicAds: "#show_image" not found' );
          return;
        }
        this.targetUrl = o.src;
        this.redirect();
      },
    },

    // viidii
    {
      rule: [
        {
          host: /www\.viidii\.com/,
        },
      ],
      run: function(){
        var o;
        if((o=document.getElementById('directlink'))){
          this.targetUrl=o.href;
          this.redirect();
        }
      }
    },

    // adfoc
    {
      rule: [
        {
          host: /adfoc\.us/,
        },
      ],
      run: function(){
        // FIXME mutation events has been deprecated, consider rewrite with
        // mutation observer
        document.addEventListener('DOMNodeInserted', (function(that){
          var o;
          return function(){
            o=document.getElementById('showSkip');
            if(o && !this.targetUrl){
              that.targetUrl=o.getElementsByTagName('a')[0].href;
              that.redirect();
            }
          }
        })(this), null);
      }
    },

    // imagetwist
    {
      rule: [
        {
          host: /imagetwist\.com/,
        },
      ],
      run: function() {
        var o = document.querySelector( 'img.pic' );
        if( !o ) {
          console.info( 'NoPicAds: "img.pic" not found' );
          return;
        }
        this.targetUrl = o.src;
        this.redirect();
      },
    },

    // imagecherry
    {
      rule: [
        {
          host: /imagecherry\.com|imgpo\.st/,
        },
      ],
      run: function() {
        var o = document.querySelector( 'img.pic' );
        if( !o ) {
          console.info( 'NoPicAds: "img.pic" not found' );
          return;
        }
        // somehow the server send image as an attachment
        // so I replace whole document.body with single img
        this.replaceBody( o.src );
      },
    },

    // adjoin
    {
      rule: [
        {
          host: /adjoin\.me/,
        },
      ],
      run: function() {
        this.targetUrl=document.location.toString().replace(/adjoin\.me\/\d+\//, '');
        this.redirect();
      }
    },

    // madlink
    {
      rule: [
        {
          host: /www\.madlink\.sk/,
        },
      ],
      run: function(){
        document.getElementById('gosterbeni').getElementsByClassName('button')[0].click();
      }
    },

    // lnxlu
    {
      rule: [
        {
          host: /lnx\.lu/,
        },
      ],
      run: function() {
        this.targetUrl = document.getElementById('clickbtn').getElementsByTagName('a')[0].href;
        this.redirect();
      }
    },

    // Provided by tuxie.forte@userscripts.org
    // adcrun
    {
      rule: [
        {
          host: /adcrun\.ch/,
        },
      ],
      run: function() {
        var opts = {}, scripts = document.querySelectorAll( 'script' );
        for( var i = 0; i < scripts.length; ++i ) {
          var content = scripts[i].innerHTML;
          if( content.indexOf( 'eval' ) !== -1 ) {
            var matches = content.match( /\|button\|(\d+)/ );
            if( matches ) {
              opts.opt = 'make_log';
              opts['args[oid]'] = matches[1];
            }

            matches = content.match( /lid\|oid\|(\d+)\|(\d+)/i );
            if( matches ) {
              opts['args[lid]'] = matches[1];
              opts['args[oid]'] = matches[2];
              opts['args[ref]'] = '';
            }

            scripts = null;
            break;
          }
        }
        if( scripts ) {
          console.info( 'NoPicAds: script content has been changed' );
          return;
        }

        var xhr = function () {
          this.post( '/links/ajax.fly.php', opts, function( text ) {
            var json = JSON.parse( text );
            if( json.message ) {
              this.targetUrl = json.message.url;
              this.redirect();
            } else {
              window.setTimeout( xhr, 2000 );
            }
          }.bind( this ) );
        }.bind( this );
        window.setTimeout( xhr, 1200 );
      }
    },

    // bc.vc, shortcut, dirty hack
    {
      rule: [
        {
          host: /bc\.vc/,
          query: /^.+(https?:\/\/.+)/,
        },
      ],
      run: function( m ) {
        this.targetUrl = m.query[1];
        this.redirect();
      },
    },

    // bc.vc, shortcut
    {
      rule: [
        {
          host: /bc\.vc/,
          path: /^.+(https?:\/\/.+)/,
        },
      ],
      run: function( m ) {
        this.targetUrl = m.path[1];
        this.redirect();
      },
    },

    // mihalism v1
    {
      rule: [
        {
          host: /(imagerabbit|kissdown|games8y)\.com/,
        },
      ],
      run: function(){
        this.targetUrl = document.location.href.toString().replace('viewer.php?file=', 'images/');
        this.redirect();
      }
    },

    // mihalism v2
    {
      rule: [
        {
          host: /picjav\.net/,
          path: /\/x\/.+/,
        },
        {
          host: /s21\.imgtube\.us|jpdown\.info/,
        },
        {
          host: /image69\.us/,
          path: /\/x\/.+/,
        },

      ],
      run: function() {
        // for jpdown.info
        var a = document.querySelectorAll( '#divExoLayerWrapper, #fadeinbox' );
        Array.prototype.forEach.call( a, function( v ) {
          v.parentNode.removeChild( v );
        } );
        a = document.querySelector( '#page_body a' );
        a = a.href;
        this.targetUrl = a;
        this.redirect();
      },
    },

    // mihalism v3
    {
      rule: [
        {
          host: /gzvd\.info|hentaita\.com/,
        },
      ],
      run: function() {
        var a = document.querySelector( '#page_body a' );
        var s = a.href;
        // the real link is diffirent from original host
        a = s.lastIndexOf( 'http://' );
        if( a >= 0 ) {
          this.targetUrl = s.substr( a );
          this.redirect();
        }
      },
    },

    // image69
    {
      rule: [
        {
          host: /image69\.us/,
        },
      ],
      run: function( m ) {
        var a = document.querySelector( '#page_body .text_align_center a' );
        var s = a.href;
        // the real link does not immediately appears after http://
        this.targetUrl = 'http://' + s.substr( s.lastIndexOf( m.host[0] ) );
        this.redirect();
      },
    },

    // picjav.net/picjav2
    {
      rule: [
        {
          host: /picjav\.net/,
          path: /\/picjav2\/.+/,
        },
      ],
      run: function( m ) {
        var a = document.querySelectorAll( '#page_body a' );
        if( a.length < 2 ) {
          console.info( 'NoPicAds: "#page_body a" not enough' );
          return;
        }
        a = a[1];
        var s = a.href;
        // the real link does not immediately appears after http://
        a = s.lastIndexOf( m.host[0] );
        if( a < 0 ) {
          console.info( 'NoPicAds: a.href does not contains location.host' );
          return;
        }
        this.targetUrl = 'http://' + s.substr( a );
        this.redirect();
      },
    },

    // picjav.net
    {
      rule: [
        {
          host: /picjav\.net/,
        },
      ],
      run: function( m ) {
        var a = document.querySelector( '#page_body a' );
        if( !a ) {
          console.info( 'NoPicAds: "#page_body a" not found' );
          return;
        }
        this.targetUrl = a.href;
        this.redirect();
      },
    },

    // gallery.jpavgod.com
    {
      rule: [
        {
          host: /gallery\.jpavgod\.com/,
        },
      ],
      run: function() {
        var a = document.querySelectorAll( '#page_body a' );
        a = a[1];
        this.targetUrl = a.href;
        this.redirect();
      },
    },

    // preview.jpavgod.com
    {
      rule: [
        {
          host: /preview\.jpavgod\.com/,
        },
      ],
      run: function() {
        var i = document.querySelector( '#page_body div.text_align_center img' );
        this.targetUrl = i.src;
        this.redirect();
      },
    },

    // imgonion
    // FEATURE: continue to image link, POST same URL
    {
      rule: [
        {
          host: /imgonion\.com|imgrill\.com|imagecorn\.com|imgmoney\.com|imgwoot\.com|imagepicsa\.com/,
        },
      ],
      run: function() {
        this.disableWindowOpen();
        var node = document.querySelector( '#continuetoimage > form input' );
        if( node ) {
          // first pass
          node.click();
          return;
        }

        // second pass
        var o = document.querySelector( '#container img[alt="image"]' );
        if( !o ) {
          console.info( 'NoPicAds: "#container img[alt="image"]" not found' );
          return;
        }
        this.targetUrl = o.src;
        this.redirect();
      },
    },

    // advertisingg.com
    {
      rule: [
        {
          host: /advertisingg\.com/,
        },
      ],
      run: function() {
        function postToUrl( path, params, method ) {
          // Set method to post by default, if not specified.
          method = method || 'post';

          // The rest of this code assumes you are not using a library.
          // It can be made less wordy if you use one.
          var form = document.createElement( 'form' );
          form.setAttribute( 'method', method );
          form.setAttribute( 'action', path );

          for( var key in params ) {
            if( params.hasOwnProperty( key ) ) {
              var hiddenField = document.createElement( 'input' );
              hiddenField.setAttribute( 'type', 'hidden' );
              hiddenField.setAttribute( 'name', key );
              hiddenField.setAttribute( 'value', params[key] );

              form.appendChild( hiddenField );
            }
          }

          document.body.appendChild( form );
          form.submit();
        }

        var script = document.querySelector( 'body script' );
        var i = script.innerHTML.indexOf( 'window.location.replace' );
        if( i >= 0 ) {
          // let inline script redirect
          return;
        }
        postToUrl( '', {
          hidden: '1',
          image: ' ',
        }, 'post' );
      },
    },

    // chevereto
    {
      rule: [
        {
          host: /imagehosting\.2owl\.net|www\.4owl\.info|javelite\.tk/,
        },
      ],
      run: function() {
        var i = document.querySelector( 'table img' );
        if( !i ) {
          console.info( 'NoPicAds: "table img" not found' );
          return;
        }
        this.targetUrl = i.src;
        this.redirect();
      },
    },

    // imgdino.com
    {
      rule: [
        {
          host: /imgdino\.com/,
        },
      ],
      run: function() {
        var o = document.querySelector( '#cursor_lupa' );
        if( !o ) {
          console.info( 'NoPicAds: "#cursor_lupa" not found' );
          return;
        }
        this.targetUrl = o.src;
        this.redirect();
      },
    },

    // CF Image Host
    {
      rule: [
        {
          host: /www\.imgjav\.tk|imgurban\.info/,
        },
      ],
      run: function() {
        var o = document.querySelector( 'div.img_box a' );
        if( !o ) {
          console.info( 'NoPicAds: "div.img_box a" not found' );
          return;
        }
        this.targetUrl = o.href;
        this.redirect();
      },
    },

    // directupload.net
    {
      rule: [
        {
          host: /.+\.directupload\.net/,
        },
      ],
      run: function() {
        var b = document.body.lastElementChild;
        b.parentNode.removeChild( b );
      },
    },

    // picfox.org
    {
      rule: [
        {
          host: /(picfox|amateurfreak)\.org/,
        },
      ],
      run: function() {
        var o = document.querySelector( '#iimg' );
        if( !o ) {
          console.info( 'NoPicAds: "#iimg" not found' );
          return;
        }
        this.targetUrl = o.src;
        this.redirect();
      },
    },

    // pixhub.eu
    {
      rule: [
        {
          host: /pixhub\.eu/,
        },
      ],
      run: function() {
        var o = document.querySelectorAll( '.adultpage, #FFN_Banner_Holder' );
        Array.prototype.forEach.call( o, function( v ) {
          v.parentNode.removeChild( v );
        } );

        o = ( document.compatMode === 'CSS1Compat' ) ? document.documentElement : document.body;
        o.style.overflow = 'auto';
      },
    },

    // reklama
    {
      rule: [
        {
          host: /(imagedecode|zonezeedimage|zeljeimage|ligasampiona)\.com|(comicalpic|image\.torrentjav|imgserve)\.net/,
        },
      ],
      run: function() {
        var o = document.querySelector( '#container img[class^=centred]' );
        if( !o ) {
          console.info( 'NoPicAds: "#container img[class^=centred]" not found' );
          return;
        }
        this.targetUrl = o.src;
        this.redirect();
      },
    },

    // imgah.com
    {
      rule: [
        {
          host: /imgah\.com/,
        },
      ],
      run: function() {
        var o = document.querySelector( 'input[type=submit]' );
        if( o ) {
          o.click();
          return;
        }
        o = document.querySelector( 'img.pic' );
        if( !o ) {
          console.info( 'NoPicAds: "img.pic" not found' );
          return;
        }
        this.replaceBody( o.src );
      },
    },

    // imagebam.com
    {
      rule: [
        {
          host: /www\.imagebam\.com/,
        },
      ],
      run: function() {
        var o = document.querySelector( '#imageContainer img[id]' );
        if( !o ) {
          console.info( 'NoPicAds: "#imageContainer img[id]" not found' );
          return;
        }
        // somehow the server send image as an attachment
        // so I replace whole document.body with single img
        this.replaceBody( o.src );
      },
    },

    // imgbar.net
    // second stage
    {
      rule: [
        {
          host: /imgbar\.net/,
          path: /\/img_show\.php/,
        },
      ],
      run: function() {
        var i = document.querySelector( 'a.pic1 img' );
        if( !i ) {
          console.info( 'NoPicAds: "a.pic1 img" not found' );
          return;
        }
        this.targetUrl = i.src;
        this.redirect();
      },
    },

    // imgbar.net
    // first stage
    {
      rule: [
        {
          host: /imgbar\.net/,
        },
      ],
      run: function() {
        var i = document.querySelector( 'div.panel.top form input[name=sid]' );
        if( !i ) {
          console.info( 'NoPicAds: "div.panel.top form input[name=sid]" not found' );
          return;
        }
        this.targetUrl = '/img_show.php?view_id=' + i.value;
        this.redirect();
      },
    },

    // abload.de
    {
      rule: [
        {
          host: /www\.abload\.de/,
        },
      ],
      run: function() {
        var i = document.querySelector( '#image' );
        if( !i ) {
          console.info( 'NoPicAds: "#image" not found' );
          return;
        }
        this.targetUrl = i.src;
        this.redirect();
      },
    },

    // www.sexyimg.com
    {
      rule: [
        {
          host: /www\.sexyimg\.com/,
          path: /\/s\/.*\.html/,
        },
      ],
      run: function() {
        var a = document.querySelector( '#imgbox a.divclick' );
        if( !a ) {
          console.info( 'NoPicAds: "#imgbox a.divclick" not found' );
          return;
        }
        this.targetUrl = a.href;
        this.redirect();
      },
    },

    // www.sexyimg.com
    {
      rule: [
        {
          host: /www\.sexyimg\.com/,
          path: /\/b\/.*\.html/,
        },
      ],
      run: function() {
        var i = document.querySelector( '#imgbox img.bigimg' );
        if( !i ) {
          console.info( 'NoPicAds: "#imgbox img.bigimg" not found' );
          return;
        }
        this.replaceBody( i.src );
      },
    },

    // www.pics-money.ru
    {
      rule: [
        {
          host: /www\.pics-money\.ru/,
        },
      ],
      run: function() {
        var i = document.querySelector( '#d1 img' );
        if( !i ) {
          console.info( 'NoPicAds: "#d1 img" not found' );
          return;
        }
        i = i.onclick.toString();
        i = i.match( /mshow\('(.+)'\)/ );
        i = i[1];
        this.targetUrl = i;
        this.redirect();
      },
    },
  ];

  var action = new Actions();
  action.run();

} )();

// vim: ts=2 sts=2 sw=2 et
// sublime: tab_size 2; translate_tabs_to_spaces true; detect_indentation false; use_tab_stops true;<|MERGE_RESOLUTION|>--- conflicted
+++ resolved
@@ -157,13 +157,9 @@
 // @match          http://imagetwist.com/*
 // @match          http://imgbar.net/*
 // @match          http://imgchili.com/show/*
-<<<<<<< HEAD
-// @match          http://imgdino.com/*
+// @match          http://imgdino.com/viewer.php?file=*
 // @match          http://www.pics-money.ru/*
 // @exclude        http://www.pics-money.ru/allimage/*
-=======
-// @match          http://imgdino.com/viewer.php?file=*
->>>>>>> d4661c93
 // @match          http://www.sexyimg.com/*
 // ==/else==
 // ==dead==
