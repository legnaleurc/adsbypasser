--- conflicted
+++ resolved
@@ -1,34 +1,9 @@
-<<<<<<< HEAD
 # AdsBypasser
-=======
-# IMPORTANT
-
-This project has been renamed to [AdsBypasser](https://github.com/adsbypasser/adsbypasser).
-No more new features will be added in this script.
-There are only bug fixes, **until the end of 2014**.
-
-[New home page](https://adsbypasser.github.io/)
-
-New mirrors:
-
-* Greasy Fork {[full](https://greasyfork.org/scripts/4881-adsbypasser), [lite](https://greasyfork.org/scripts/4882-adsbypasserlite)}
-* OpenUserJS.org {[full](https://openuserjs.org/scripts/legnaleurc/AdsBypasser), [lite](https://openuserjs.org/scripts/legnaleurc/AdsBypasserLite)}
-* MonkeyGuts {[full](https://monkeyguts.com/code.php?id=439), [lite](https://monkeyguts.com/code.php?id=440)}
-
-
-# NoPicAds
->>>>>>> 0b4a8217
 
 This user script helps you to
 
-<<<<<<< HEAD
-* skip ads' count-down or continue page
-* prevent windows pop up
-=======
-* skip ads' count down pages
-* remove overlays over pictures
+* skip ads' count-down or continue pages
 * prevent windows popup
->>>>>>> 0b4a8217
 
 Forked from [RedirectionHelper] written by [SuYS].
 
