--- conflicted
+++ resolved
@@ -1,14 +1,21 @@
 ## TBA
 
-<<<<<<< HEAD
+* fixed
+    * cocoleech.com
+    * cpmlink.net
+    * daunshorte.teknologilink.com
+    * imagebam.com
+    * jelajahinternet.me
+    * teknosafe.teknologilink.com
+    * turboimagehost.com
 * added
     * 1v.to
     * 3zfile.net
     * alseoo.com
     * aristoderas.com
-    * bluemediafiles.com
     * bdupload.asia
     * bdupload.info
+    * bluemediafiles.com
     * boost.ink
     * brenhealth.com
     * clickar.net
@@ -32,8 +39,8 @@
     * komiupdates.xyz
     * kooramubashir.com
     * leechall.download
+    * link-to.net
     * link.akuno.net
-    * link-to.net
     * linkduit.net
     * linkwea.com
     * menantisenja.com
@@ -52,11 +59,11 @@
     * techtremendous.com
     * thefreech.com
     * trading-area.com
+    * ultraskora.com
     * unporn.site
     * upgrand.site
     * uploadhaven.com
     * uploadrar.com
-    * ultraskora.com
     * vcrypt.net
     * virtualdata.me
     * waifusafe.ooo
@@ -65,17 +72,6 @@
     * zap.in
     * zupload.me
 
-=======
-* fixed
-    * cocoleech.com
-    * cpmlink.net
-    * daunshorte.teknologilink.com
-    * imagebam.com
-    * jelajahinternet.me
-    * teknosafe.teknologilink.com
-    * turboimagehost.com
-    
->>>>>>> c4524adc
 ## v7.1.0
 
 * fixed
