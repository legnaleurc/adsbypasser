## TBA

* fixed
<<<<<<< HEAD
    * cut-earn.com
    * link-zero.com
    * payskip.me
    * plantaheim.web.id
* added
    * 22pixx.xyz
    * autech.xyz
    * cut-win.com
    * gocitlink.com
    * idsly.bid
    * licklink.net
    * mirrored.to
    * mykinggo.com
    * sweetlantern.com
    * tinylinks.net
    * vivads.net
    * wicr.me
* removed
    * N/A
=======
    * cutearn.ca
>>>>>>> 6c569dd0

## v6.14.0

* fixed
    * anjay.info
    * bit-url.com
    * catcut.net
    * coinlink.co
    * imagetwist.com
    * mirrorcreator.com
    * moesubs.com
* added
    * by6dk.com
    * dwindly.io
    * foxurl.net
    * glinks.me
    * imageko.com
    * intercelestial.com
    * itiurl.co
    * kurosafe.menantisenja.com
    * kurosafe.online
    * kurosafe.website
    * kuylink.com
    * losstor.com
    * met.bz
    * payskip.me
    * sehatsegar.net
    * tetew.info
    * tokenfly.pw
* removed
    * lix.in
    * zintata.com

## v6.13.0

* fixed
    * earnbig.ca
    * gg-l.xyz
    * imagebam.com
    * lifesurance.info
    * ourl.io
    * petty.link
    * pnd.tl
    * shrinkearn.com
    * spaste.com
    * tl.tc
    * wi.cr
* added
    * admew.com
    * anjay.info
    * bolaoke.club
    * businessforyouand.me
    * designmyhomee.com
    * earn-url.com
    * eklink.net
    * id-securelink.xyz
    * kakkoiisafe.us
    * likn.xyz
    * linkexa.com
    * link-zero.com
    * novaenreta.space
    * shon.xyz
    * shrtfly.com
    * simaholina.xyz
    * skinnycat.net
    * sloomp.space
    * tiny.ec
    * tny.ec
    * tojros.tk
    * turkdown.com
* removed
    * 244pix.com
    * adlock.org
    * b4he.com
    * bilder-space.de
    * buzurl.com
    * cash4files.com
    * cf2.me
    * cf3.me
    * cf5.me
    * cf6.co
    * cf7.co
    * dd.ma
    * dh10thbvu.com
    * dwimg.com
    * ex9.co
    * fapoff.com
    * galleries.bz
    * goneviral.com
    * gxp.so
    * hashe.in
    * hit.us
    * hornywood.tv
    * ilovebanten.com
    * imagescream.com
    * imgchili.com
    * imgchili.net
    * imgdiamond.com
    * imghere.net
    * imgsmile.com
    * ironimg.net
    * kokemoon.com
    * link-earn.com
    * link2you.ru
    * linkhits.us
    * lovechix.com
    * megaline.co
    * miniurl.tk
    * picbucks.com
    * picturescream.asia
    * picturescream.com
    * postscreens.info
    * shark.vn
    * theseforums.com
    * tnabucks.com
    * topload.pro
    * tubeviral.com
    * u2ks.com
    * ultrafiles.net
    * urlst.me
    * x45x.info
    * xip.ir
    * xiw34.com
    * xt3.me
    * zbqhfbetlmni.net
    * zff.co

## v6.12.0

* fixed
    * videogamesblogger.com
    * viidii.info
    * gameinfo.pw
    * megaurl.in
    * cuon.io
    * gsurl.me
    * sehatlega.com
    * apasih.pw
    * icutit.ca
    * adpop.me
* added
    * itiad.com
    * prnt.sc
    * imgmass.com
    * shrten.xyz
    * crus.io
    * 4cut.io
    * imageshimage.com
    * imgrock.pw
    * koylinks.win
    * tr.link
    * oload.download
    * taive.in
    * payshorturl.com
    * oturl.com
    * loadurl.com
    * vinaurl.net
    * lopte.pro
    * man2pro.com
    * urltips.com
    * raolink.com
    * imgbalana.com
* removed
    * x.pixfarm.net
    * vvcap.net
    * imageontime.com
    * imagepicsa.com
    * imagehorse.com
    * zonezeedimage.com
    * zeljeimage.com
    * croftimage.com
    * myhotimage.com
    * bokimage.com
    * imgnext.com
    * img.spicyzilla.com
    * imgtwyti.com
    * imgxyz.com
    * imgdevil.com
    * imgban.com
    * imgpu.com
    * imgbeer.com
    * imgwet.com
    * imgnimz.com
    * imgbinbou.com
    * img22.com
    * imgcover.com
    * imgblank.com
    * imgreality.com
    * img-zone.com
    * img-uploads.com
    * imgblow.com
    * img4sharing.com
    * imagefolks.com
    * freephotohostin.com
    * imgult.com
    * xxximagenow.com
    * xxxsparrow.com
    * playimg.com
    * picstwist.com
    * ericsony.com
    * uplimg.com
    * lexiit.com
    * thumbnailus.com
    * newimagepost.com
    * fapingpics.com
    * i.imgslip.com
    * hentai.imgslip.com
    * goimge.com
    * nimplus.com
    * nudeximg.com
    * imgcoin.net
    * imgfap.net
    * imgcandy.net
    * imgmaster.net
    * imgrun.net
    * imgboom.net
    * imgpics.net
    * imagesouls.net
    * imagelaser.net
    * picture-bang.net
    * project-photo.net
    * pix-link.net
    * golfpit.net
    * shotimg.org
    * adultimg.org
    * dragimage.org
    * imgmag.co
    * bulkimg.info
    * photo-up.info
    * myimg.info
    * img-pop.info
    * vava.in
    * pixxx.me
    * picspornfree.me
    * imgload.me
    * fapat.me
    * pic2pic.ru
    * 24avarii.ru
    * loftlm.ru
    * 18pron.ru
    * imgplus.ru
    * imgease.re
    * goimg.xyz
    * pic2pic.site
    * sxpics.nl
    * darpix.desi
    * pic4you.top
    * imgsen.se
    * imgtwyti.net
    * imgtwyti.com
    * hentai-baka.com
    * jav-hentai.host
    * img-hentai.host
    * hentai-king.host
    * img-king.xyz
    * imgbb.net
    * imgtor.pw
    * imageporn.eu
    * imgzizi.xyz
    * 08lkk.com
    * greenpiccs.com
    * pornimagex.com
    * pixhub.eu
    * picmoe.net
    * pic2profit.com
    * picp2.com
    * imgrex.com
    * img3x.com
    * imagevau.eu
    * img.deli.sh
    * imgsicily.it
    * pictureshoster.com
    * javcity.com
    * imgtheif.com
    * imgsure.com
    * imguniversal.com
    * imgpaying.com
    * imgmega.com
    * imgzeus.com
    * imgmaid.net
    * imzdrop.com
    * imgdrive.co
    * cuteimg.cc
    * imgtiger.org
    * imggold.org
    * myimg.club
    * foxyimg.link
    * coreimg.net
    * chronos.to
    * imgnova.xyz
    * hentai-hot.xyz
    * hentai-king.online
    * imglocker.com
    * imgleech.com
    * img.pornleech.com
    * imgsense.com
    * imagebic.com
    * daily-img.com
    * picangel.in
    * imgbin.me
    * img3x.net
    * img24.org
    * imagik.fr
    * hostingfailov.com
    * imagecherry.com
    * fotoszok.pl.com
    * picturevip.com
    * uploadimage.eu
    * anonpic.com
    * imagepix.org
    * imageheli.com
    * imgtube.net
    * pixliv.com
    * imagearn.com
    * image18.org
    * hentaimg.com
    * ghanaimages.co
    * blackcatpix.com
    * fastpics.net
    * ifap.co
    * avenuexxx.com
    * 2imgs.com
    * xlink.me
    * wzzq.me
    * victly.com
    * upan.so
    * ultshare.com
    * typ.me
    * dlneko.com
    * dlneko.net
    * dlneko.org
    * rumahsimpel.com
    * safelinkair.com
    * healthygress24.ga
    * kombatch.amankan.link
    * gadget14.pw
    * auto14.pw
    * nar-04.tk
    * gadget13.com
    * autorp.us
    * anisubsia.tk
    * insurance1.tech
    * freeanimeonline.xyz
    * shorten.id
    * getcomics.gq
    * miuitutorial.gq
    * awsubs.cf
    * awsubsco.ga
    * satuasia.com
    * tawaku.com
    * link.filmku.net
    * muucih.com
    * telolet.in
    * designinghomey.com
    * sinopsisfilmku.com
    * sidespace.net
    * erogedownload.net
    * otoviral.racing
    * sipkur.us
    * aw-games.net
    * ww3.manteb.in
    * streamingfrench.net
    * stash-coins.com
    * srnk.co
    * smll.io
    * shortskip.com
    * shortenurl.tk
    * pengaman.link
    * urlgo.gs
    * shink.in
    * qaafa.com
    * digg.to
    * short.est
    * setlinks.us
    * robo.us
    * riurl.com
    * rijaliti.info
    * reffbux.com
    * rapeit.net
    * oxyl.me
    * ohleech.com
    * mt0.org
    * moe.god.jp
    * moesubs.akurapopo.pro
    * dl.nsfk.in
    * madlink.sk
    * mantap.in
    * mantab.in
    * mantep.in
    * manteb.in
    * st.oploverz.net
    * awaremmxv.com
    * looy.in
    * loook.ga
    * lnx.lu
    * lnk.in
    * indexmovie.me
    * ilix.in
    * priva.us
    * leechbd.tk
    * link-protector.com
    * link2dollar.com
    * cvc.la
    * boxcash.net
    * anonymbucks.com
    * 3ra.be
    * 2ty.cc
    * adjet.biz
    * adfe.es
    * dereferer.website
    * dikit.in
    * elde.me
    * ethi.in
    * fit.sh
    * fundurl.com
    * gca.sh
    * repla.cr
    * go2.me
    * linkajc.com
    * link5s.com
    * fastdecode.com
    * linkdolar.xyz
    * linkpaid.net
    * dapat.in
    * cf.ly
    * link.animagz.org
    * gunting.in
    * linc.ml
    * adcrun.ch
    * 1tk.us
    * adbla.us
    * tl7.us
    * gx.si
    * adwat.ch
    * fly2url.com
    * urlwiz.com
    * ultry.net
    * wwy.me
    * myam.me
    * ssl.gs
    * srk.gs
    * cun.bz
    * vizzy.es
    * kazan.vc
    * linkcash.ml
    * adtr.im
    * goolink.me
    * earningurl.com
    * sflnk.me
    * 3rabshort.com
    * adlink.guru
    * cypt.ga
    * filesbucks.com
    * elink.link
    * payurl.me
    * url.ht
    * pir.im
    * bol.tl
    * adfly.tc
    * kokemoon.com
    * top9space.com

## v6.11.0

* fixed
    * adf.ly
    * 123link.pw
    * 1dl.biz
    * 1be.biz
    * cut4links.com
    * tmearn.com
    * clik.pw
* added
    * adsvy.com
    * vnurl.net
    * short2win.com
    * dz4link.com
    * royurls.bid
    * gameinfo.pw
    * adshort.co
    * tocdo.in
    * iiv.pl
    * animeforce.stream
    * oload.win
* removed
    * freegaysitepass.com
    * fuestfka.com
    * deb.gs
    * sexpalace.gs
    * dumppix.com
    * postimg.net
    * imageview.me
    * hentai-hosting.com
    * javtotal.com
    * imgurban.info
    * d69.in
    * images.maxigame.by
    * gratisimage.dk
    * npicture.net
    * onlinepic.net
    * imgurx.net
    * z.gs
    * adultmove.info
    * reducelnk.com
    * amy.gs
    * any.gs
    * dyo.gs
    * imgdream.net
    * imgnm.net
    * imgsilo.net
    * imgsoo.net
    * imagepearl.com
    * imagecrest.com
    * itmages.ru
    * 1pics.ru
    * javelite.tk
    * crd.ht
    * adshort.im
    * adshort.pro
    * adshort.in
    * daily-img.com
    * img-365.com
    * 365-img.com
    * xxx.porn0day.com
    * picamatic.com
    * ehdwallpapers.org
    * imgdomino.com
    * emptypix.com
    * imageleon.com
    * sexyxpixels.com
    * gallerysense.se
    * gallerynova.se
    * maxmirror.com
    * larashare.com
    * iori.us
    * firedrive.com
    * arab.sh
    * anafile.com
    * ysf.pl
    * zo.mu
    * zzz.gl
    * mypixxx.lonestarnaughtygirls.com
    * h-animes.info

## v6.10.0

* fixed
    * mirrorcreator.com
    * imgadult.com
    * imgwallet.com
    * imgtaxi.com
    * telondasmu.com
    * imgprime.com
    * clk.press
    * short.pe
    * urlcloud.us
    * ourl.io
    * linkdrop.net
    * adf.ly
* added
    * cutl.in
    * cut4link.com
    * mikymoons.com
    * twik.pw
    * spamlink.org
    * pnd.tl
    * top9space.com
    * mylink.zone
    * 3bst.co
    * shortit.ca
    * 3rabcut.com
* changed
    * recaptcha for spaste.com
* removed
    * clictune.com
    * susutin.com
    * shortit.in

## v6.9.0

* fixed
    * openload.co
* added
    * imgfile.net
    * henpoi.lompat.in
    * aw-games.net
    * viralukk.com
    * clk.press
    * pixxxels.cc
    * imx.to
    * pixhost.to
    * gsul.me
    * getsl.me
    * gsur.in
    * cutearn.ca
    * earnbig.ca
    * shrt10.com
    * ur.ly
    * urly.mobi
    * apasih.pw
    * ewa.ac
* removed
    * pixxxels.org
    * img.yt
    * pixhost.org

## v6.8.0

* fixed
    * imagepearl.com
    * imgdrive.net
    * shink.me
* added
    * shark.vn
    * safelinku.net
    * kokemoon.com
    * earn-guide.com
    * oload.site
    * icutit.ca
    * psl.pw
    * mylink.zone
    * shortad.cf
    * pic.hotimg.site
    * zbqhfbetlmni.net
    * greget.space
    * shrinkearn.com
    * petty.link
* removed
    * jzrputtbut.net

## v6.7.0

* fixed
    * imgprime.com
    * openload.co
    * coinlink.co
    * clictune.com
    * trlink.in
* added
    * 123link.pw
    * gurl.ly
    * adpop.me
    * wi.cr
    * short.pe
    * srt.am
    * linkrex.net
    * coshink.co
    * urlcloud.us
    * 3rabshort.com
    * gsul.me
    * getsl.me
    * adbitly.in
    * gg-l.xyz
    * mitly.us
    * tui.click
    * gsur.in
    * shink.xyz
    * mlink.club
    * dzurl.ml
    * zlshorte.net
    * igram.im
    * gram.im
    * wolink.in
    * bit-url.com
    * git.tc
    * link4.me
    * premiumzen.com
    * megaurl.in
    * siotong.com
    * siherp.com
    * otoviral.racing
    * lifesurance.info
    * cut4links.com
    * plantaheim.web.id
    * imagexport.com
    * adshort.pro
    * cut-w.in
    * cut-earn.com
    * cuon.io
    * zeiz.me
    * adsrt.com
    * imgfresh.info
    * 1ink.cc
    * jurl.io
    * adslink.pw
* removed
    * zez.io
    * coshurl.co

## v6.6.0

* fixed
    * clictune.com
    * adyou.me
    * imgrock.info
    * imgdew.com
* added
    * ourl.io
    * cutwin.com
    * cutwi.in
    * adyou.co
    * imgsky.net
    * picker-click.ru
    * imgoutlet.pw
* removed
    * imgoutlet.co
    * link.tl

## v6.5.0

* fixed
    * linkdrop.net
* added
    * adbilty.me
    * oke.io
    * susutinv2.com
    * njiir.com
* removed
    * zytpirwai.net

## v6.4.1

* fixed
    * lite edition bug

## v6.4.0

* fixed
    * ally.sh
    * idsly.com
* added
    * GreaseMonkey v4 support
    * oload.stream
    * 123link.co
    * 123link.press
    * adshort.im
    * p0xpicmoney.ru
    * compartiendofull.net
    * l2s.io
    * curs.io
    * clik.pw
    * weefy.me
    * coshurl.co
* removed
    * adshort.co

## v6.3.0

* fixed
    * imgrock.info
    * imagecrest.com
    * clictune.com
* added
    * imghost.top
    * croea.com
    * xxx.pornscreen.xyz
    * imgpart.com
    * shink.me
    * oload.info
    * 123link.io
* removed
    * 123link.top

## v6.2.1

* fixed
    * mirrorcreator.com
    * configuration page

## v6.2.0

* fixed
    * sipkur.us
* added
    * xxxwebdlxxx.org
    * u2s.io
    * imagespicy.site
    * linclik.com
    * link-earn.com
    * autolinkach.com
    * zez.io
    * adbull.me
    * adshort.co
    * adshorte.com

## v6.1.4

* fixed
    * legacy browser support

## v6.1.3

* fixed
    * adf.ly

## v6.1.2

* fixed
    * bc.vc
    * jzrputtbut.net

## v6.1.1

* fixed
    * configuration page
    * 55888.eu
    * ouo.io
    * spaste.com

## v6.1.0

* changed
    * Trying to fix compatibility to Violentmonkey
* fixed
    * ouo.io
    * imgdrive.net
    * fas.li
    * adf.ly
    * prntscr.com
    * short.am
    * urlcash.net
    * idsly.com
* added
    * imgrock.info
* removed
    * imgrock.net

## v6.0.0

* changed
    * rewrite to ES7
    * rewrite build system

## v5.73.0

* fixed
    * techfunda.net
    * imgseed.com
    * imagecrest.com
    * imagetwist.com
    * shink.in
* added
    * topload.pro
    * jzrputtbut.net
    * telondasmu.com
    * acidimg.cc

## v5.72.0

* fixed
    * pronpic.org
    * safelinkreviewer.co
    * linkshrink.net
    * imgwallet.com
* added
    * imgoutlet.co
* removed
    * igg-games.com

## v5.71.0

* fixed
    * short.am
    * xlink.me
    * xxx.porn0day.com
    * pic4you.ru
    * pic5you.ru
    * keptarolo.hu
    * h-animes.info
    * adultmove.info
    * imgult.com
    * imagenpic.com
    * shrink-service.it
* added
    * short.awsubs.me
    * imgreality.com
    * corneey.com
    * ceesty.com
    * destyy.com
    * festyy.com
    * gestyy.com
* removed
    * leechpremium.space
    * empireload.com
    * loadsanook.com
    * a.pomf.se
    * yfrog.com

## v5.70.0

* fixed
    * ad7.biz
    * bc.vc
    * imagepearl.com
    * imagecrest.com
    * prevent loop if it failed to update configurations
* added
    * imgtorrnt.in
    * mylink.us
* removed
    * mirrorupload.net
    * dewaurl.com
    * imageberyl.com
    * cuzle.com
    * forbes.com
    * comicon.com.br
    * ichan.org
    * free-tv-video-online.info
    * linkarus.com

## v5.69.0

* fixed
    * imgrock.net
    * ah.pe
    * Tampermonkey compatibility for Firefox
* added
    * earningurl.com
    * adshort.in
    * linkhits.us
    * clkmein.com
    * awsubsco.ga
    * autorp.us

## v5.68.2

* fixed
    * adf.ly sub-domains

## v5.68.1

* fixed
    * script error

## v5.68.0

* fixed
    * adf.ly
    * link.tl
    * blogspot.com
* added
    * adfu.us
    * short.awsubs.co
    * ww2.awsubs.co
    * ima.gy
    * erogedownload.net
    * linkpoi.in
    * telolet.in
    * mirrorfilehost.com
    * short.pastewma.com
    * wiid.me
    * clkme.me
    * trlink.in
    * adfly.tc
    * linkfly.gaosmedia.com
    * cpmlink.net
    * gsurl.in
    * bluenik.com

## v5.67.0

* fixed
    * imgrock.net
    * imgtaxi.com
    * shrink-service.it
    * shink.in
    * al.ly
* added
    * cllkme.com

## v5.66.0

* fixed
    * ouo.io
    * img.yt
* added
    * hashe.in
    * cut-urls.com
    * tmearn.com

## v5.65.0

* fixed
    * susutin.com
    * fas.li
* added
    * url.ht
    * urle.co
    * looy.in
    * picz.site
    * imgpix.net
    * oload.tv
    * ally.sh
    * sinopsisfilmku.com
    * awsubs.cf
    * igg-games.co
    * shrink-service.it
    * techfunda.net
    * tl.tc
    * sidespace.net
    * cshort.org
    * pdi2.net
* changed
    * trying to fix problem for usi

## v5.64.0

* fixed
    * shink.in
    * pixsense.net
    * freeimgup.com
    * imgtown.net
    * linkdrop.net
    * coinlink.co
* added
    * croco.site
    * imgdomino.com
    * imagesnake.org
    * xiw34.com
    * sipkur.us
    * fiuxy.co
* removed
    * fiuxy.net

## v5.63.2

* fixed
    * remove click event blocker, broken by design

## v5.63.1

* fixed
    * trying to fix click event blocker

## v5.63.0

* fixed
    * img.yt
    * imgrock.net
    * coinlink.co
    * linkdrop.net
    * pixsense.net
    * freeimgup.com
* added
    * worldhack.net
    * linkdolar.xyz
    * sehatlega.com
    * 123link.top
    * 10co.biz
    * 10co.xyz
    * 10co.co
    * 10co.me
    * pir.im
    * bol.tl
    * zintata.com
    * radikal.ru
    * indexmovie.xyz
    * urlst.me
    * imgprime.com
    * ilovebanten.com
    * idsly.com

## 5.62.1

* fixed
    * imgrock.net
    * lynk.my

## 5.62.0

* fixed
    * img.yt
    * pixhost.org
* added
    * catcut.net
    * adurl.id
    * goolink.me
    * filesbucks.com
    * ani-share.com
    * elink.link
    * payurl.me
    * gunting.web.id
    * adyou.me
    * gsurl.me
    * g5u.pw
    * azhie.net
* removed
    * eafyfsuh.net
    * sasontnwc.net

## 5.61.2

* fixed
    * xxxhost.me
    * imgking.co

## 5.61.1

* fixed
    * img.yt
    * lynk.my

## 5.61.0

* fixed
    * picnictrans.com
    * imgking.co
    * linkdrop.net
    * imgclick.net
* added
    * star-hentai.com
    * autofans.pw
    * vavi.co
    * miuitutorial.gq
    * kombatch.loncat.pw
    * landscapenature.pw
    * pixxxels.org
    * xxxhost.me
    * gadget13.com
    * imgfapper.com
    * qaafa.com
    * viid.me
    * safelinkreview.co
    * decrypt.safelinkconverter.com
    * blogspot.com
    * short.est
    * ulshare.net
    * imgshots.com
* removed
    * postimg.org

## 5.60.6

* fixed
    * mirrorcreator.com
    * compul.in
    * ah.pe
    * adf.ly
    * linkdrop.net
    * dmus.in

## 5.60.5

* fixed
    * coinlink.co

## 5.60.4

* fixed
    * page nuking on Firefox

## 5.60.3

* fixed
    * zytpirwai.net

## 5.60.2

* fixed
    * log configuration
    * bc.vc

## 5.60.1

* fixed
    * remove redirection hack

## 5.60.0

* fixed
    * image scaling problem
    * coinlink.co
    * designinghomey.com
    * trying to fix some redirection problems
* added
    * hentai-baka.com
    * safelinkreviewer.com
    * cypt.ga
    * imgfiles.org
    * cocoleech.com
    * imagerar.com
    * imgdragon.com

## 5.59.0

* fixed
    * 1be.biz
    * motonews.club
    * imgview.net
* added
    * playimg.com
    * voyeurimage.org
    * imgtor.pw
    * zytpirwai.net
    * shorten.id
    * coinlink.co
    * imagep2p.com
    * gtaind.com
    * comicon.com.br
    * img3x.com
    * adlink.guru
    * picnictrans.com
    * croco.me
    * freeanimeonline.xyz
    * imgcurl.com
    * short.am
    * smll.io
* removed
    * awet.in
    * sortir.in
    * st.benfile.com
    * st.azhie.net

## 5.58.0

* fixed
    * imgrock.net
    * openload.co
    * coeg.in
    * link.tl
* added
    * uskip.me
    * ipicture.su
    * urlgo.gs
    * amankan.link
* removed
    * linc.ml

## 5.57.0

* fixed
    * 1dl.biz
    * avenuexxx.com
    * nar-04.tk
* added
    * hentai-pop.com
    * cdn.javtotal.com
    * jav-hentai.host
    * img-king.xyz
    * imagesouls.net
    * xxx.porn0day.com
    * img-hentai.host
    * hentai-king.host
    * imagecrest.com
    * healthygress24.ga
    * motonews.club
    * designinghomey.com
    * kurogaze.net
    * lolinez.com
    * fas.li
    * elde.me
    * nmac.to
    * admy.link
    * moesubs.com
    * img-uploads.com
    * imgreputa.com
    * freephotohostin.com
    * sports14.pw
    * insurance1.tech
    * imgzizi.xyz
    * linkpaid.net
* removed
    * pornprimehd.com

## 5.56.2

* fixed
    * AJAX white list for TamperMonkey
    * sht.io
    * dumppix.com
    * picstream.tv

## 5.56.1

* fixed
    * imgview.net
    * imgclick.com
    * adf.ly
    * imageon.org
    * bunnyforum.org
    * imageporn.eu

## 5.56.0

* fixed
    * imagepearl.com
    * imageberyl.com
    * imagesnake.com
    * freebunker.com
    * sexyxpixels.com
    * spaste.com
* added
    * imgblank.com
    * domaink.ru
    * dmus.in
    * ironimg.net
    * goto.loncat.in
    * edogawa.lon.pw
    * ouo.press
    * designinghomey.com
    * igg-games.com
    * imgrat.com
    * getcomics.gq
    * imgz.pw
    * sipkur.net
* removed
    * bk-ddl.net

## 5.55.0

* fixed
    * imgsay.com
* added
    * pic2pic.ru
    * javtotal.com
    * ehdwallpapers.org
    * img4sharing.com
    * postscreens.info
    * imgsilo.net
    * motosport.pw
    * filmku.lompat.in
    * imagebic.com
    * gunting.in
    * pixsense.net
    * anisubsia.tk
    * lindung.in

## 5.54.2

* fixed
    * spaste.com

## 5.54.1

* fixed
    * imageberyl.com
    * spaste.com

## 5.54.0

* fixed
    * imgcarry.com
    * spaste.com
    * imagepearl.com
* added
    * hentai-king.online
    * naughtygate.net
    * imageshots.com
    * i.hentai-ddl.org
    * picangel.in
    * picstream.tv
* removed
    * picstate.com.alsohe.com

## 5.53.0

* fixed
    * freebunker.com
    * imgcarry.com
    * imgcandy.net
    * ysf.pl
    * spaste.com
* added
    * bunnyforum.org
    * imageberyl.com
    * darpix.desi
    * tinizo.com
    * pic4you.top
    * imgplus.ru
    * imgkings.com
    * imgdiamond.com
    * freeimgup.com
    * imgsen.se
    * imgtrial.com

## 5.52.0

* fixed
    * imgnova.xyz
    * imgseeds.com
    * imgoutlet.com
    * shink.in
* added
    * img-pop.info
    * imgnm.net
    * gadget14.pw
    * auto14.pw
    * fapat.me
    * nar-04.tk
    * spaste.com
    * leechpremium.space
    * naisho.lompat.in

## 5.51.0

* fixed
    * imagesnake.com
    * susutin.com
* added
    * imgsoo.net
    * imgwallet.com
    * awaremmxv.com
* removed
    * imagepong.info

## 5.50.0

* fixed
    * imagepearl.com
* added
    * openload.co
    * adultimg.org
    * fiuxy.net
    * imgicy.com
    * imagehorse.com
    * imguniversal.com
    * picture-bang.net
    * pic-maniac.com

## 5.49.2

* fixed
    * beeimg.com
    * hotimage.uk
    * adf.ly

## 5.49.1

* fixed
    * fix module execution order

## 5.49.0

* fixed
    * img-365.com
    * daily-img.com
    * picturescream.com
    * picturevip.com
    * linkdrop.net
    * pixroute.com
    * imgking.co
    * linksas.us
* added
    * pop-img.info
    * ads-img.info
    * xxxsparrow.com
    * imgdew.com
    * zatnawqy.net
    * imgoutlet.com
    * muucih.com
    * ysf.pl
    * srnk.co
    * rumahsimpel.com
* changed
    * rewrite grunt to gulp

## 5.48.0

* fixed
    * imgnova.xyz
    * linkarus.com
    * 0img.net
    * link.filmku.net
* added
    * hentai-hot.xyz
    * imgseed.com
    * imghit.com
    * imgmain.com
    * dlneko.org
    * coreimg.net
    * myimg.info
    * imgview.net
    * susutin.com
    * disingkat.in

## 5.47.0

* fixed
    * imgtown.net
    * imgnova.xyz
* added
    * linkplugapp.com
    * javcity.com
    * linkcash.ml
    * linkarus.com
    * coeg.in
    * ron.vn
    * imgmaid.net
    * link.filmku.net

## 5.46.0

* fixed
    * imgnova.xyz
    * imgclick.net
    * imagepearl.com
    * bc.vc
* added
    * 18pron.ru
    * sasontnwc.net
    * imgcover.com
    * dimtus.com
    * imgsense.com
    * imggold.org
    * imgve.com
    * ah.pe

## 5.45.1

* fixed
    * sites affected by experimental code

## 5.45.0

* fixed
    * imgbb.net
    * 1dl.biz
    * linksas.us
    * sh.st
* added
    * imagepearl.com
    * fapingpics.com
    * nimzshare.com
    * darpix.ga
    * sxpics.nl
    * xximg.net
    * dewaurl.com
* removed
    * alabout.com

## 5.44.0

* fixed
    * imagescream.com
    * imgbb.net
* added
    * imgnova.xyz
    * hulkimge.com
    * img22.com
    * linksas.us
    * link4ad.com
    * linkajc.com
    * cuzle.com
    * picstate.com.alsohe.com
    * pic2pic.site
    * streamingfrench.net
    * ad4.fr
    * imgurx.net

## 5.43.0

* added
    * imgproject.net
    * imgpython.net
    * xxxscreens.com
    * crd.ht
    * lovechix.com
    * sht.io
    * img2share.com
    * akoam.com
* removed
    * 4shared.com

## 5.42.0

* fixed
    * 1dl.biz
* added
    * dlneko.net
    * photo-up.info
    * link5s.com
    * 365-img.com
    * manteb.in
    * imgcream.com

## 5.41.0

* fixed
    * img-365.com
    * pixsor.com
* added
    * loftlm.ru
    * imgmag.co
    * tawaku.com
    * imgbinbou.com
    * imgnemo.com

## 5.40.0

* fixed
    * eafyfsuh.net
* added
    * imgsay.com

## 5.39.0

* fixed
    * al.ly
* added
    * imgnimz.com
    * itw.me
    * link.animagz.org

## 5.38.0

* fixed
    * sh.st
    * linkshrink.net
* added
    * megaimage.org
    * img-pay.com

## 5.37.2

* fixed
    * sh.st
    * pixsor.com

## 5.37.1

* fixed
    * eafyfsuh.net
    * daily-img.com

## 5.37.0

* fixed
    * imagetwist.com
    * sh.st
    * boxcash.net
    * turboimagehost.com
* added
    * imgkicks.com
    * golfpit.net
    * imgtown.net
    * shotimg.org
    * foxyimg.link
    * imgmaze.com
    * imgease.re
    * 0img.net
    * dlneko.com
    * satuasia.com
    * imgboom.net
    * imgsmile.com
    * goimg.xyz

## 5.36.3

* fixed
    * eafyfsuh.net

## 5.36.2

* fixed
    * eafyfsuh.net

## 5.36.1

* fixed
    * eafyfsuh.net

## 5.36.0

* fixed
    * imgtaxi.com
    * fastpic.ru
* added
    * img-365.com
    * hotimage.uk
    * xxximagenow.com
    * uploadimage.eu
    * imgload.me
    * imghere.net
    * holdthemoan.net
    * sexseeimage.com
    * adyou.me
    * anafile.com
    * myimg.club

## 5.35.0

* removed
    * imageback.info
    * imgrill.com
* added
    * daily-img.com
    * server.sbenny.com
    * iori.us
    * picspornfree.me
    * imageporn.eu
    * sexyxpixels.com
    * imgtornado.com

## 5.34.0

* fixed
    * imgtaxi.com
    * imgadult.com
* added
    * 24avarii.ru
    * imgwet.com (manual captcha)
    * imgdrive.net
    * imgbb.net
    * uimgshare.com
    * imageleon.com
    * img.pornleech.com

## 5.33.0

* fixed
    * linkdecode.com
    * imgking.co
* added
    * imgsicily.it
    * cuteimg.cc
    * nimplus.com
    * picturescream.asia
    * porno-pirat.ru
    * imgtiger.org
    * newimagepost.com
    * teenimage.org
    * funimg.net
    * greasyimage.com
    * avenuexxx.com
    * imgcentral.com

## 5.32.1

* fixed
    * configuration error
    * eafyfsuh.net

## 5.32.0

* fixed
    * linkshrink.net
* added
    * digg.to
    * pix-link.net
    * fuestfka.com
    * eafyfsuh.net
    * shortskip.com
    * forbes.com
* removed
    * photoup.biz

## 5.31.1

* fixed
    * u.shareme.in
    * problem on Firefox 42

## 5.31.0

* fixed
    * empireload.com
    * safelinkreview.com
    * linkshrink.net
    * 08lkk.com
* added
    * nudeximg.com
    * img24.org
    * picturescream.com
    * imgbeer.com
* removed
    * img.acianetmedia.com

## 5.30.0

* fixed
    * safelinkconverter.com
    * empireload.com
    * imagezilla.net
    * damimage.com
    * binbox.io
    * imagedecode.com
* added
    * project-photo.net
    * imgtwyti.com
    * linc.ml
    * st.azhie.net
    * dlneko.com
    * minidroid.net
    * safelinksreview.com
    * multiupfile.com

## 5.29.0

* fixed
    * linkbucks.com
* added
    * pornprimehd.com
    * pasted.co
    * lexiit.com
    * thumbnailus.com

## 5.28.0

* fixed
    * boxcash.net
    * sh.st
* added
    * adfe.es
    * imageon.org


## 5.27.0

* fixed
    * oni.vn
    * lynk.my
    * sh.st
    * linkbucks.com
* added
    * victly.com
    * link.im
    * boxcash.net
* removed
    * coin-ads.com
    * shortin.tk

## 5.26.0

* fixed
    * imgseeds.com
    * imgrock.net
    * empireload.com
    * imgbabes.com
    * binbox.io
    * chronos.to
    * imagebam.com
    * postimg.org
    * tavor-cooperation.de
* added
    * imgdrive.co
    * dereferer.website
    * gallerysense.se

## 5.25.1

* fixed
    * wrong redirection if link has query string
    * error message on configuration page

## 5.25.0

* changed
    * send `Referer` in the header by default
* fixed
    * gca.sh
    * imgtrex.com
    * imgtwyti.com
    * linkdecode.com
    * empireload.com
* removed
    * urlcow.com
    * miniurl.com
* added
    * ohleech.com
    * upmirror.info
    * pimpandhost.com
    * maxmirror.com
    * coolrom.com
    * linkdrop.net
    * cvc.la
    * shink.in
    * dailyss.net
    * erimge.com

## 5.24.0

* removed
    * steamcommunity.com
* fixed
    * gca.sh
    * cur.lv
    * imgslip.com
    * 08lkk.com
    * bc.vc
* added
    * vnl.tuhoctoan.net
    * tavor-cooperation.de
    * ouo.io
    * totaldebrid.org
    * shorti.ga
    * hentaiyoutube.com
    * fileproject.com.br
    * st.benfile.com

## 5.23.0

* changed
    * new configuration to change log level
* removed
    * urlz.so
* added
    * awet.in
    * sortir.in

## 5.22.1

* fixed
    * compatibility for Firefox 37 with GreaseMonkey 2.1
    * compatibility for Firefox 25

## 5.22.0

* fixed
    * imgslip.com
    * binbox.io
    * sh.st
* added
    * chronos.to
    * daily-img.com
    * videogameblogger.com
    * bk-ddl.net
    * imgban.com
    * imgmonkey.com
    * goimge.com
* removed
    * microtec.com.sg

## 5.21.0

* added
    * imgzeus.com
    * larashare.com
    * uplimg.com

## 5.20.0

* fixed
    * binbox.io
* added
    * supercheats.com
    * imgtrex.com
    * loook.ga
    * biglistofwebsites.com
    * arab.sh

## 5.19.1

* fixed
    * srelink.com
    * fastpic.ru
    * sh.st
    * mije.net

## 5.19.0

* fixed
    * 1dl.biz
* added
    * vidto.me
    * imgslip.com
    * lynk.my
    * mije.net
* changed
    * change title if it's working

## 5.18.0

* fixed
    * empireload.com
    * clictune.com
    * fit.sh
    * error on Firefox 39
* added
    * img-planet.com
    * imagelaser.net
    * free-tv-video-online.info
    * urlv2.com
    * clk.im
    * repla.cr
    * all-poster.ru

## 5.17.1

* fixed
    * dl-protect.com

## 5.17.0

* fixed
    * empireload.com
    * a.pomf.se
* removed
    * imagelook.org
    * ouo.io
    * ref.so
* added
    * loadsanook.com
    * sa.ae
    * compul.in
    * dikit.in

## 5.16.0

* added
    * ad2links.com
    * greenpiccs.com
    * mylinkgen.com

## 5.15.0

* fixed
    * shortenurl.tk
    * adf.ly
* removed
    * catpic.biz
    * pic.apollon-fervor.com
    * imgking.us
    * imgbanana.com
* added
    * microtec.com.sg
    * pengaman.link
    * safelinkreview.com
    * bokimage.com
    * segmentnext.com

## 5.14.0

* fixed
    * sandbox problems on Firefox
    * 1dl.biz
    * empireload.com
* added
    * support for Violentmonkey
    * ouo.io
    * leechbd.tk
    * a.pomf.se
    * allkeyshop.com
    * imgtzar.com

## 5.13.1

* fixed
    * sh.sh
    * bc.vc

## 5.13.0

* fixed
    * empireload.com
    * imgseeds.com
    * linkbucks.com survey page
* changed
    * sandbox API

## 5.12.1

* fixed
    * imgsee.me
    * problem with Firefox 36

## 5.12.0

* fixed
    * imgclick.net
* added
    * imageteam.org
    * imgdevil.com

## 5.11.2

* fixed
    * cur.lv

## 5.11.1

* fixed
    * AJAX for GreaseMonkey

## 5.11.0

* fixed
    * imagetwist.com
    * linkbucks.com
    * imgsee.me
* added
    * imageeer.com
    * imgking.co
    * pixxx.me
    * linkdecode.com

## 5.10.0

* fixed
    * safelinkconverter2.com
    * 55888.eu
    * entry script of linkbucks.com
* added
    * uploadrr.com
    * manteb.in
    * empireload.com
    * gca.sh (manual captcha)
    * jnw0.com

## 5.9.2

* fixed
    * error on webkit-based browsers

## 5.9.1

* fixed
    * properly disable leave prompts

## 5.9.0

* added
    * shortenurl.tk
    * st.wardhanime.net
    * imgxyz.net
    * hentaimg.com

## 5.8.0

* fixed
    * jheberg.net
    * linkbucks.com
* added
    * imgrock.net

## 5.7.0

* fixed
    * Safiri support with TamperMonkey
    * onbeforeunload event blocking
* added
    * oni.vn

## 5.6.0

* fixed
    * 08lkk.com
    * adlock.org
* added
    * mantep.in
    * srelink.com
    * teenshot.org
    * vizzy.es
    * st.oploverz.net
    * moesubs.akurapopo.pro
    * dl.nsfk.in
    * gallerynova.se
    * jheberg.net
    * clictune.com
    * 55888.eu
    * imgzap.com
    * kazan.vc

## 5.5.0

* fixed
    * entry scripts for linkbucks.com
    * bc.vc
* added
    * imzdrop.com
    * steamcommunity.com
    * embedupload.com
    * safelinkconverter2.com
    * shorturl.rapeit.net
    * imgpu.com
    * wpc8.com
* changed
    * we have logo now, thanks to [Josh Axey](https://twitter.com/Josh_Axey)

## 5.4.0

* fixed
    * configuraion menu
    * mantap.in
    * binbox.io
* added
    * imagelook.org
    * putlocker.com
    * imgtaxi.com
    * pornimagex.com

## 5.3.0

* fixed
    * dl-protect.com
    * binbox.io
* added
    * imgclick.net
    * ericsony.com
    * imgbanana.com
    * imgtwyti.com
* removed
    * imgdollar.com
    * pic.re
    * imagebucks.com

## 5.2.0

* fixed
    * dl-protect.com
* added
    * binbox.io
    * imgrun.net

## 5.1.0

* fixed
    * configuration page error
    * sylnk.net
* added
    * 4shared.com
    * linkshrink.net

## 5.0.0

* changed
    * rename project
    * detect adf.ly if possible
    * add lite version
* fixed
    * sh.st
    * pixroute.com
* added
    * dl-protect.com
    * mirrorupload.net
    * firedrive.com
    * imgsee.me
    * ethi.in
    * mirrorcreator.com
    * sylnk.net
    * 1tk.us

## 4.42.3

* fixed
    * update some metadata

## 4.42.2

* fixed
    * some typo

## 4.42.1

* fixed
    * sh.st
    * pixroute.com

## 4.42.0

* fixed
    * 1pics.ru
    * 08lkk.com
* added
    * photoup.biz
    * 1dl.biz
    * anonymbucks.com
    * mantap.in
* removed
    * imgskull.info

## 4.41.0

* fixed
    * pic.re
    * imglocker.com
    * imagebucks.biz
    * imagezilla.net
* added
    * imgblow.com

## 4.40.3

* fixed
    * lienscash.com

## 4.40.2

* fixed
    * Some problem with GreaseMonkey 2.0 on Firefox 29

## 4.40.1

* fixed
    * imgmega.com

## 4.40.0

* fixed
    * imagebucks.biz
* added
    * shortin.tk

## 4.39.0

* fixed
    * imgmaster.net
* added
    * img-view.net
    * mt0.org
* removed
    * pixpal.net
    * images.woh.to

## 4.38.0

* fixed
    * some issue on linkbucks.com
    * 08lkk.com
* added
    * picexposed.com
    * imglemon.com
    * pronpic.org
    * imgseeds.com
    * imagebucks.biz

## 4.37.2

* fixed
    * adf.ly issue with Ghostery

## 4.37.1

* fixed
    * bc.vc

## 4.37.0

* fixed
    * imgspice.com
    * dh10thbvu.com
    * add an API to deal with Firefox 30+ (a.k.a. the release of content script breaker)
    * trying to avoid reloading on linkbucks.com
    * sh.st
* added
    * vava.in
    * imgspot.org
    * link-protector.com

## 4.36.0

* fixed
    * pixliv.com
    * imglocker.com
* added
    * img.yt
    * moe.god.jp

## 4.35.1

* fixed
    * grave build script bugs

## 4.35.0

* fixed
    * ad7.biz
    * strip comments in production code
    * resource loading issue
* removed
    * cloudimg.net
* added
    * imgmega.com
    * wzzq.me
    * upan.so
    * gxp.so
    * 08lkk.com
    * pic.re
    * pixliv.com
    * dl.animesave.tk

## 4.34.0

* fixed
    * cur.lv
    * link2dollar.com
* added
    * imgdream.net

## 4.33.0

* fixed
    * fundurl.com
    * dh10thbvu.com
* added
    * theholycross.link2dollar.com
* removed
    * linkbucksmedia.com
    * shr77.com

## 4.32.0

* changed
    * configuration page uses HTTPS by default
    * move to GitHub Pages
* fixed
    * imgsure.com
    * adlock.in -> adlock.org
    * catpic.biz
* added
    * imglocker.com
    * imgrex.com
* removed
    * imgcorn.com
    * hornyimage.com
    * fotohosting.net
    * 1to4.me
    * imagepremium.com
    * urlink.at
    * 4owl.info
    * adv.li
    * bilder-hochladen.net
    * cyberpics.net
    * digitalfrenzy.net
    * filedump.net
    * freeimagehosting.net
    * ibunker.us

## 4.31.0

* fixed
    * rdlnk.co
    * some issue on linkbucks
    * ysear.ch
    * adtr.im
    * xip.ir
    * adcrun.ch
    * some issue on adf.ly
* added
    * u2ks.com

## 4.30.0

* fixed
    * sh.st
* added
    * cpv.bz
    * shr44.com
    * shr55.com
    * cpv.acb.im
    * adf.animechiby.com
* removed
    * xlocker.net
    * gallery.jpavgod.com

## 4.29.0

* fixed
    * some issues on bc.vc
    * survey for adcrun.ch
    * adtr.im
    * ysear.ch
    * adb.ug
    * some issues on adf.ly
    * pixhub.eu
* added
    * ilix.in
    * safeurl.eu
    * 1tiny.net
    * miniurl.tk
    * apploadz.ru
    * adwat.ch
    * gx.si
    * ultshare.com
    * fundurl.com
    * pictureshoster.com
    * picturevip.com
    * pixsor.com
    * postimg.org
    * postimg.net
* removed
    * adli.pw
    * short.pk

## 4.28.1

* fixed
    * ad7.biz
    * cur.lv
    * some issues on linkbucks
    * img-zone.com

## 4.28.0

* fixed
    * noelshack.com
    * sh.st
    * pic-upload.de
* added
    * ysear.ch
    * picamatic.com
    * pic4you.ru
    * pic5you.ru
    * piccash.net
    * picp2.com
    * free.link2dollar.com
    * vzturl.com
    * adv.coder143.com
    * david.nhachot.info
    * dl.nhachot.info
    * fit.sh
    * zzz.gl
    * easyurl.net
    * atu.ca
    * clickthru.ca
    * goshrink.com
    * redirects.ca
    * readthis.ca
    * preview.rlu.ru
    * dapat.in
    * file.tamteo.com
    * n.shareme.in
    * typ.me
    * 01.nl
    * cun.bz
    * 2ty.cc
    * urlinn.com
    * adtr.im
    * xafox.com
    * vir.al
    * similarsites.com
    * oxyl.me
    * ad5.eu
    * kingofshrink.com
    * picstwist.com
    * ddl.animesave.com
    * u.shareme.in
    * dh10thbvu.com
* removed
    * rapeit.net

## 4.27.0

* fixed
    * 1be.biz
    * 1to4.me
    * 3ra.be
    * 4fun.tw
    * adjet.biz
    * adlot.us
    * ah-informatique.com
    * buzurl.com
    * urlcow.com
    * cli.gs
    * coin-ads.com
    * dd.ma
    * adb.ug
    * adf.ly
* added
    * pic2profit.com
    * imgurban.info
    * pixpal.net
    * my-link.pro
    * pic.apollon-fervor.com
    * adf.tuhoctoan.net
* removed
    * zpag.es
    * adultf.ly
    * cliquesbr.com.br
    * ddp.net
    * photoup.biz
    * imgwiev.tk
    * imgjav.tk
    * imgcoco.com

## 4.26.0

* changed
    * add configuration menu back
    * add server-side script source into repository
* fixed
    * imgskull.info
    * shr77.com
    * yooclick.com
* added
    * dragimage.org
    * imgfap.net
    * setlinks.us
    * 2i.cz
    * noelshack.com
    * xlink.me
    * prntscr.com
    * shrink.gs
    * aka.gr
    * tl7.us
    * buzurl.com
    * filoops.info

## 4.25.1

* fixed
    * directupload.net
    * cur.lv
    * ad7.us
    * adb.ug
    * adbla.us
    * adjet.eu
    * bc.vc
    * imgtube.net
    * hit.us
    * shortit.in
    * ssl.gs
    * urlwiz.com
    * wwy.me

## 4.25.0

* fixed
    * bulkimg.info
    * coin-ads.com
    * dd.ma
    * compability with userChrome.js + UserScriptLoader
* added
    * 08lkk.com
    * cf2.me
    * cf3.me
    * cf5.me
    * cf6.co
    * cf7.co
    * ex9.co
    * xt3.me
    * adbla.us

## 4.24.0

* fixed
    * sh.st
    * adf.ly
* added
    * rapeit.net
    * dd.ma
    * go.nicoblog-games.com
    * gamecopyworld.com
    * imgleech.com

## 4.23.0

* fixed
    * pic-upload.de
    * theseforums.com
    * ay.gy
    * adf.ly
* added
    * imgskull.info
    * imgcoin.net

## 4.22.1

* fixed
    * bc.vc

## 4.22.0

* fixed
    * shr77.com
* added
    * imgcoco.com
    * ay.gy
    * adjet.biz
    * linkbucksmedia.com
* removed
    * iiiii.in
    * ulmt.in
    * urlgator.com
    * linkgalleries.net
    * linkseer.net
    * picturesetc.net
    * qvvo.com
    * realfiles.net
    * seriousfiles.com
    * seriousurls.com
    * thesefiles.com
    * thesegalleries.com
    * thosegalleries.com
    * tinybucks.net
    * uberpicz.com
    * ubervidz.com
    * ubucks.net
    * ugalleries.net
    * urlpulse.net
    * zxxo.net

## 4.21.5

* fixed
    * bc.vc

## 4.21.4

* fixed
    * some linkbucks issues
    * bc.vc

## 4.21.3

* fixed
    * some adf.ly issues
    * yyv.co
    * shr77.com

## 4.21.2

* fixed
    * some linkbucks issues
    * adultf.ly
    * bc.vc

## 4.21.1

* fixed
    * some linkbucks issues

## 4.21.0

* fixed
    * some linkbucks issues
    * freeimgup.com
    * some adf.ly issue
* added
    * onlinepic.net
    * imgstudio.org
    * coin-ads.com
* removed
    * flickimg.com
    * hotimg.com
    * imgonion.com
    * imgmoney.com
    * hostpornpics.net
    * love69.org
    * imagehosting.gr
    * alafs.com

## 4.20.0

* fixed
    * allanalpass.com
    * some linkbucks issue
    * xlocker.net
    * help text in configuration page
* added
    * imgking.us
    * bulkimg.info
    * imgpaying.com
    * viidii.info
    * urlcow.com
    * miniurl.com
* removed
    * imagebanana.com
    * adfro.gs
    * juuh.de
    * javimage.us
    * javpicture.us
    * imgpo.st
    * imgurban.info
    * picup.in
    * shareimage.ro
    * javblog.biz
    * howtohemorrhoidscure.com
    * freeuploadimages.org
    * viidii.com

## 4.19.0

* added
    * hosturimage.com
    * imageheli.com
    * photoup.biz
    * img-zone.com
* changed
    * add "external server support" option
    * disable captcha support if above option disabled

## 4.18.0

* added
    * imgvault.pw
    * imagepong.info
    * imageback.info
    * imagebam.com
    * img.spicyzilla.com

## 4.17.0

* fixed
    * imageporter.com
* added
    * javblog.biz
    * imgspice.com

## 4.16.0

* added
    * damimage.com
    * cloudimg.net
    * catpic.biz
    * imgult.com
    * javpicture.us
    * imgflare.com
    * img3x.net

## 4.15.0

* added
    * shr77.com
    * npicture.net
    * overdream.cz
    * overpic.net
    * pic-money.ru

## 4.14.0

* added
    * imgsure.com
    * imgdollar.com
    * mrjh.org
    * myhotimage.com
    * mypixxx.lonestarnaughtygirls.com
* changed
    * re-organize source files

## 4.13.0

* added
    * xlocker.net
    * imgmaster.net
    * cliquesbr.com.br
    * imageview.me
    * 244pix.com
* removed
    * pornpicuploader.com
    * preview.jpavgod.com
    * sangjkay.biz
    * comicalpic.net
    * imagehost.thasnasty.com
    * kly.so
    * raksoyun.com
    * youlinking.com
    * tc.gg
    * eropix.me
    * freeporndumpster.com
    * bilurl.com
    * cl.my
    * imgah.com
    * imgpony.com
    * sexyimg.com
    * 1y.lt
    * biaiai.com
    * bih.cc
    * budurl.ru

## 4.12.0

* added
    * picup.in
    * keptarolo.hu
    * lostpic.net

## 4.11.0

* fixed
    * love69.org
* added
    * adf.acb.im
    * adf.sazlina.com
    * alien.apkmania.co
    * goto.adflytutor.com
    * dl.apkpro.net
    * adfly.itsrinaldo.net

## 4.10.0

* fixed
    * imgchili with deleted content
* added
    * ksn.mx
    * imgtheif.com
    * ipic.su
    * itmages.ru

## 4.9.0

* added
    * imgsavvy.com
    * imgsin.com
    * sh.st

## 4.8.1

* fixed
    * redirect policy on some sites

## 4.8.0

* added
    * imgbin.me
    * imgbox.com
    * imgcarry.com
    * imadul.com

## 4.7.0

* changed
    * add config: change_background, scale_image
* fixed
    * goimagehost.com
* remove
    * imagebam.com
* added
    * love69.org

## 4.6.0

* fixed
    * more normal links on adf.ly
    * wildcard matching rule
* added
    * imgadult.com

## 4.5.0

* fixed
    * normal links on adf.ly
* added
    * myam.me
    * kly.so
    * tc.gg

## 4.4.0

* removed
    * bridgeurl.com
* added
    * sangjkay.biz

## 4.3.0

* added
    * rijaliti.info
    * juuh.de
    * adjet.eu
    * adfro.gs
    * adb.ug
    * 1y.lt
    * ddp.net
    * hit.us
    * urlwiz.com
* removed
    * u.bb

## 4.2.1

* fixed
    * lix.in
    * link2you.ru
    * madlink.sk
    * coinurl.com
    * tr5.in

## 4.2.0

* added
    * adlot.us
    * 1to4.me
    * yooclick.com
    * ad7.biz
    * lix.in
    * link2you.ru

## 4.1.0

* fixed
    * urlcash
    * $.replace
    * coinurl.com
* added
    * picmoe.net
    * img.3ezy.net

## 4.0.0

* changed
    * add a fancy configuration page
    * split redirection stage to enhance speed
    * split image and link redirection
    * accept all url patterns
    * add test cases to test dom module

## 3.26.0

* added
    * imgnext.com
    * imagestime.com
    * imageup.ru

## 3.25.0

* added
    * imgjav.tk

## 3.24.1

* removed
    * urlvisa.com
* fixed
    * remove onbeforeunload event for every sites

## 3.24.0

* added
    * imageshost.ru
    * imageupper.com
    * imagevau.eu
    * imagezilla.net
    * imagik.fr
    * img1.imagilive.com
    * img.acianetmedia.com
    * img.deli.sh

## 3.23.1

* fixed
    * biaiai.com

## 3.23.0

* added
    * images.maxigame.by
    * imageshack.us

## 3.22.0

* added
    * imagebanana.com
    * imagehousing.com
    * imagenetz.de
    * imageno.com
    * imagenpic.com
    * imageontime.com
    * imagepix.org

## 3.21.0

* added
    * image18.org
    * imagedomino.com

## 3.20.0

* removed
    * imgjav.tk
* added
    * images.woh.to
    * hostpornpics.net
    * hotchyx.com
    * hotimages.eu
    * ifap.co
    * ifotos.pl
    * ima.so
    * image2you.ru

## 3.19.0

* added
    * fullimg.com
    * hostzi.com
    * gallerycloud.net
    * ghanaimages.co
    * gratisimage.dk
    * hornyimage.com
    * hostingfailov.com
    * hostingpics.net
    * hostpic.org

## 3.18.0

* added
    * fotosik.pl
    * fotoszok.pl
    * freakimage.com
    * freeimage.us
    * freeimagehosting.net
    * freeimgup.com

## 3.17.0

* added
    * d69.in
    * eropix.me
    * fastpics.net
    * filedump.net
    * flickimg.com
    * fotohosting.net
    * fotoo.pl

## 3.16.0

* fixed
    * imagefruit.com
* added
    * b4he.com
    * casimages.com
    * cubeupload.com
    * digitalfrenzy.net
    * dwimg.com
    * emptypix.com
    * reffbux.com
* removed
    * imgboo.me
    * imgpay.me
    * imageback.info
    * imagepong.info

## 3.15.0

* fixed
    * bilder-space.de
    * funkyimg.com
* removed
    * hostpics.info
* added
    * imagecherry.com
    * imagecurl.com
    * imagecurl.org
    * imageban.ru
    * imageban.net

## 3.14.0

* added
    * nixhelp.de
    * richlink.com

## 3.13.0

* added
    * 1pics.ru
    * 2i.sk
    * 2imgs.com
    * beeimg.com
    * bilder-space.de
    * blackcatpix.com
    * ref.so
    * thasnasty.com
    * chathu.apkmania.co
    * ultry.net
* changed
    * privide a blank page to change config

## 3.12.0

* changed
    * add configurations to enhance compatibility

## 3.11.1

* changed
    * rolling back bc.vc

## 3.11.0

* fixed
    * urlgator.com
* added
    * go2.me
    * nutshellurl.com
* changed
    * trying to optimize bc.vc loading

## 3.10.0

* fixed
    * riurl.com
    * linkbucks.com
    * short.pk
    * ichan.org
    * imgfantasy.com
    * imgwiev.tk
    * reducelnk.com
    * adli.pw
* added
    * urlgator.com
    * nsfw.in
    * bridgeurl.com
    * cli.gs
    * gkurl.us

## 3.9.0

* added
    * yep.it
    * url.ie
    * ah-informatique.com
    * depic.me
    * unfake.it
    * hotshorturl.com

## 3.8.0

* added
    * comyonet.com
    * durl.me
    * anonpic.com
    * cyberpics.net

## 3.7.0

* added
    * javimage.us
    * lnk.in
    * thinfi.com
    * urlms.com
    * vvcap.net

## 3.6.0

* changed
    * imgbabes.com
* fixed
    * sexyimg.com
    * sometimes TamperMonkey may not work
    * adf.ly lock page
* removed
    * imagecherry.com
    * ref.so
* added
    * iiiii.in
    * adultf.ly
    * robo.us
    * zo.mu
    * adli.pw

## 3.5.0

* fixed
    * cookie issues
* removed
    * adf.my.id
    * 4ks.net
    * mhz.me
    * urlsir.com
* added
    * tinyarrows.com

## 3.4.0

* fixed
    * exception's namespace
* added
    * euro-pic.eu
    * miragepics.com
    * fotolink.su
    * x.pixfarm.net
* changed
    * use resource to load css and background

## 3.3.0

* fixed
    * fix global scope for TamperMonkey's incomplete sandbox model
* added
    * imagehosting.gr
    * imgpay.me
* changed
    * image resizing and centering

## 3.2.2

* fixed
    * API error
    * imageporter.com
    * imagevenue.com

## 3.2.1

* fixed
    * duplicated rules
* changed
    * do not uglify script

## 3.2.0

* fixed
    * amateurfreak.org
    * imgnip.com
    * imgbar.net
    * imagescream.com
    * goimagehost.com
* added
    * imagefruit.com
    * cash4files.com
    * goneviral.com
    * freegaysitepass.com
    * peekatmygirlfriend.com
    * pornyhost.com
    * clb1.com
    * urlgalleries.com
    * urlcash.com
    * reducelnk.com

## 3.1.0

* added
    * imgboo.me
* fixed
    * broken replaceBody function

## 3.0.0

* removed
    * gzvd.info
    * image.torrentjav.net
    * youfap.com
    * baberepublic.com
    * hentaita.com
    * 9.bb
    * image69.us
    * jpdown.info
    * pushba.com
    * imgwoot.com
    * hosterbin.com
    * ligasampiona.com
    * imagejumbo.com
    * imgtrick.com
* changed
    * split script to parts

## 2.25.1

* fixed
    * linkbucks
    * urlz.so
    * imgbabes.com
    * funkyimg.com
    * imgonion.com

## 2.25.0

* fixed
    * ulmt.in
* added
    * urlz.so
    * ity.im

## 2.24.1

* fixed
    * cl.my
    * broken loop on Chrome

## 2.24.0

* fixed
    * adv.li
    * turboimagehost.com
    * bc.vc
    * pixhost.org
    * pics-money.ru
    * javelite.tk
* added
    * go.phpnulledscripts.com
* removed
    * advertisingg.com

## 2.23.0

* added
    * megaline.co
    * lienscash.com

## 2.22.1

* fixed
    * ibunker.us

## 2.22.0

* fixed
    * imgbabes.com
    * adlock.in
    * gallery.jpavgod.com
* added
    * yfrog.com
    * dumppix.com
    * subirimagenes.com
    * screenlist.ru
    * freeporndumpster.com
    * hotimg.com
    * freebunker.com
    * ibunker.us
    * picshare.geenza.com
* removed
    * adjoin.me
    * linkbee.com
    * shortit.in
    * picjav.net

## 2.21.0

* added
    * imgbabes.com
    * bat5.com
    * detonating.com
    * urlcash.org
    * looble.net
    * xxxs.org
    * celebclk.com
    * eightteen.com
    * smilinglinks.com
    * ulmt.in
    * cl.my
    * budurl.ru

## 2.20.0

* added
    * adv.li
    * cf.ly
    * xip.ir
    * seomafia.net
    * 4fun.tw
    * imagesnake.com

## 2.19.0

* added
    * howtohemorrhoidscure.com
    * p.pw
    * 3ra.be
    * urlsir.com
    * urlvisa.com
    * biaiai.com
    * bilurl.com
    * pixroute.com
    * adf.my.id
    * raksoyun.com
    * riurl.com
    * stash-coins.com
    * ref.so
    * rdlnk.co

## 2.18.3

* fixed
    * adf.ly
    * madlink.sk

## 2.18.2

* fixed
    * adlock.in

## 2.18.1

* fixed
    * bc.vc

## 2.18.0

* added
    * short.pk
    * bih.cc
    * mhz.me
    * tr5.in
    * link.tl
    * ssl.gs
    * hentai-hosting.com
    * z.gs
    * cur.lv
    * coinurl.com
    * url.fm
    * adlock.in

## 2.17.0

* added
    * funkyimg.com
    * shareimage.ro
    * pornpicuploader.com
    * imagepremium.com
    * freeuploadimages.org
    * tinypic.com
    * imagearn.com
    * bildr.no
    * bilder-upload.eu
    * bild.me
    * bayimg.com
    * wwy.me
    * shortit.in
    * fly2url.com
    * zpoz.net
    * 4ks.net
    * youlinking.com
* fixed
    * adf.ly
    * adcrun.ch
* removed
    * imagerabbit.com
    * s21.imgtube.us

## 2.16.0

* added
    * fastpic.ru

## 2.15.0

* added
    * imgcorn.com
    * croftimage.com
    * imageback.info
    * imagepong.info
* fixed
    * imagecorn.com
    * imgwoot.com
    * imagedecode.com

## 2.14.0

* added
    * pic-upload.de
    * bilder-hochladen.net
* fixed
    * abload.de
    * directupload.net

## 2.13.1

* fixed
    * adf.ly

## 2.13.0

* added
    * qrrro.com
* fixed
    * 1be.biz

## 2.12.1

* fixed
    * adf.ly
    * imgnip.com

## 2.12.0

* added
    * 1be.biz
    * pixup.us

## 2.11.0

* added
    * adultmove.info
    * h-animes.info
    * hosterbin.com
    * imagefolks.com
    * imagecandy.net
    * imagechili.net
    * imgtiger.com
    * imgpony.com
    * imgtrick.com
    * imgtube.net
* fixed
    * imgcloud.co
* removed
    * 2owl.net
    * kissdown.com

## 2.10.0

* added
    * goimagehost.com
    * hostpics.info
    * imagescream.com
    * imgfantasy.com
    * imgcloud.co
    * imagejumbo.com
    * imgnip.com
    * x45x.info
* fixed
    * imagerabbit.com
    * imgwiev.tk
* deprecated
    * games8y.com
    * kissdown.com


## 2.9.0

* added
    * imgah.com
* fixed
    * pics-money.ru
    * imgpo.st
    * imgserve.net


## 2.8.1

* fixed
    * fix wrapped body style
    * imgah.com


## 2.8.0

* added
    * comicalpic.net
    * image.torrentjav.net
    * preview.jpavgod.com
    * sexyimg.com
    * zeljeimage.com
    * amateurfreak.org
    * ligasampiona.com
* change
    * centralize wrapped image
    * remove timer event for wrapped body
    * run at document start


## 2.7.3

* fixed
    * imgah.com


## 2.7.2

* change
    * Always disable popup windows


## 2.7.1

* fixed
    * image69.us
    * zonezeedimage.com


## 2.7.0

* added
    * imagepicsa.com
* fixed
    * imagecherry.com
    * imgmoney.com
    * imgonion.com
    * imgrill.com
* change
    * Add log on error
    * indention style changed


## 2.6.2

* fixed
    * picjav.net
    * image69.us


## 2.6.1

* fixed
    * GreaseMonkey auto update problem


## 2.6.0

* added
    * abload.de
    * imgbar.net
    * imgwoot.com
* fixed
    * imagedecode.com


## 2.5.0

* added
    * advertisingg.com
    * imagebam.com
    * gallery.jpavgod.com
* fixed
    * bc.vc
* changed
    * redirect to image itself for some sites


## 2.4.0

* added
    * zonezeedimage.com
* fixed
    * jpdown.info
* changed
    * redirect to image itself for some sites


## 2.3.0

* added
    * pixhub.eu
    * jpdown.info
    * iamgedecode.com
    * imgah.com
* fixed
    * 4owl.info


## 2.2.0

* added
    * imgurban.info
    * directupload.net
    * picfox.org
    * javelite.tk
    * imgmoney.com
* fixed
    * 4owl.info


## 2.1.2

* fixed
    * really fix url patterns in metadata block


## 2.1.1

* fixed
    * GreaseMonkey install problem


## 2.1.0

* added
    * 4owl.info
    * bc.vc (shortcut)
    * s21.imgtube.us
* fixed
    * adf.ly
* changed
    * use match instead of include


## 2.0.1

* fixed
    * imageporter.com

## 2.0.0

* added
    * picjav.net/x
    * imagecorn.com
    * imagehosting.2owl.net
    * imgdino.com
* fixed
    * adf.ly
        * remove iframe
    * gzvd.info
        * don't redirect if picture was removed
    * hentaita.com
        * don't redirect if picture was removed
* changed
    * introduced more rules to match sites


## 1.1.2

* fixed
    * picjav.net


## 1.1.1

* fixed
    * picjav.net/picjav2


## 1.1.0

* added
    * hentaita.com
    * imgonion.com
    * imgrill.com
    * picjav.net/picjav2
    * imagecherry.com
* fixed
    * image69.us
        * fix URL matching
    * picjav.net
        * fix URL matching

* changed
    * drop String rules support
    * pass captured RegExp strings into action
    * use strict mode in whole script


## 1.0.1

* added
    * image69.us
    * gzvd.info
    * picjav.net
* fixed
    * imagetwist.com
        * remove fullscreen overlay
* changed
    * add @updateURL and @downloadURL in metadata


## 1.0.0

* initial release<|MERGE_RESOLUTION|>--- conflicted
+++ resolved
@@ -1,8 +1,8 @@
 ## TBA
 
 * fixed
-<<<<<<< HEAD
     * cut-earn.com
+    * cutearn.ca
     * link-zero.com
     * payskip.me
     * plantaheim.web.id
@@ -21,9 +21,6 @@
     * wicr.me
 * removed
     * N/A
-=======
-    * cutearn.ca
->>>>>>> 6c569dd0
 
 ## v6.14.0
 
