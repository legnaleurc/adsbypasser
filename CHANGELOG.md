--- conflicted
+++ resolved
@@ -1,7 +1,8 @@
 ## TBA
 
 * fixed
-<<<<<<< HEAD
+    * linkdrop.net
+    * 1be.biz
 * added
     * businessiss2.info
     * link2link.cf
@@ -10,11 +11,6 @@
     * skipurls.com
     * smarteasystudy.com
     * stt.awsubs.co
-=======
-    * linkdrop.net
-    * 1be.biz
-* added
->>>>>>> da16661f
 * removed
 
 ## v6.26.0
