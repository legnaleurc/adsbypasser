--- conflicted
+++ resolved
@@ -1,4 +1,3 @@
-<<<<<<< HEAD
 ## 5.0.0
 
 * changed
@@ -17,12 +16,11 @@
     * mirrorcreator.com
     * sylnk.net
     * 1tk.us
-=======
+
 ## 4.42.2
 
 * fixed
     * some typo
->>>>>>> 0b4a8217
 
 ## 4.42.1
 
