## TBA

* fixed
<<<<<<< HEAD
* added
    * akoam.net
    * drivefiles.bid
    * drive.jepitkertas.com
    * link4win.net
    * linksad.net
    * swzz.xyz
* removed
    * akoam.com
=======
    * adsrt.com
    * bolaoke.club
    * sehatsegar.net
    * imagetwist.com
* added
* removed
>>>>>>> a48d5712

## v6.19.0

* fixed
    * autolinkach.com
    * bolaoke.club
    * davinsurance.com
    * psl.pw
* added
    * adskipme.com
    * cll.press
    * fmlawkers.club
    * hexafile.net
    * indexmovie.club
    * insurance-waifu.cf
    * javlibrary.com
    * link4win.com
    * picclock.ru
    * picmoza.com
    * shrtfly.net
    * skyinsurance.ml
    * spacetica.com
    * speedcar.club
    * telolet.in
* removed
    * susutinv2.com

## v6.18.0

* fixed
    * itiad.com
    * mirrored.to
* added
    * 123link.pro
    * cashat.net
    * cutsouf.com
    * dawnstation.com
    * flylink.io
    * imgant.com
    * link.tl
    * linkvip.tk
    * lnkshrnk.net
    * niagoshort.com
    * picpic.online
    * rhvgmritmziwcm.net
    * short2win.net
    * ujv.al
    * ujv.me
    * win4cut.com

## v6.17.0

* fixed
    * linkdrop.net
* added
    * awcar.icu
    * converthinks.xyz
    * davinsurance.com
    * fiuxy.bz
    * getinfos.net
    * getlink.pw
    * imageblinks.com
    * imgdew.pw
    * imgmaze.pw
    * imgtown.pw
    * imgview.pw
    * onepiece-ex.com.br
    * s.yukisubs.com
* removed
    * imgdew.com
    * imgmaze.com
    * imgtown.net
    * imgview.net

## v6.16.0

* fixed
    * coshink.co
    * mirrored.to
* added
    * adcoin.me
    * clk.sh
    * hdmoza.com
    * imgjazz.com
    * linkach.com
    * linktor.io
    * lyon.kim
    * skips.link
    * za.gl

## v6.15.0

* fixed
    * cut-earn.com
    * cutearn.ca
    * link-zero.com
    * payskip.me
    * plantaheim.web.id
* added
    * 22pixx.xyz
    * autech.xyz
    * cut-win.com
    * gocitlink.com
    * idsly.bid
    * licklink.net
    * mirrored.to
    * mykinggo.com
    * sweetlantern.com
    * tinylinks.net
    * vivads.net
    * wicr.me

## v6.14.0

* fixed
    * anjay.info
    * bit-url.com
    * catcut.net
    * coinlink.co
    * imagetwist.com
    * mirrorcreator.com
    * moesubs.com
* added
    * by6dk.com
    * dwindly.io
    * foxurl.net
    * glinks.me
    * imageko.com
    * intercelestial.com
    * itiurl.co
    * kurosafe.menantisenja.com
    * kurosafe.online
    * kurosafe.website
    * kuylink.com
    * losstor.com
    * met.bz
    * payskip.me
    * sehatsegar.net
    * tetew.info
    * tokenfly.pw
* removed
    * lix.in
    * zintata.com

## v6.13.0

* fixed
    * earnbig.ca
    * gg-l.xyz
    * imagebam.com
    * lifesurance.info
    * ourl.io
    * petty.link
    * pnd.tl
    * shrinkearn.com
    * spaste.com
    * tl.tc
    * wi.cr
* added
    * admew.com
    * anjay.info
    * bolaoke.club
    * businessforyouand.me
    * designmyhomee.com
    * earn-url.com
    * eklink.net
    * id-securelink.xyz
    * kakkoiisafe.us
    * likn.xyz
    * linkexa.com
    * link-zero.com
    * novaenreta.space
    * shon.xyz
    * shrtfly.com
    * simaholina.xyz
    * skinnycat.net
    * sloomp.space
    * tiny.ec
    * tny.ec
    * tojros.tk
    * turkdown.com
* removed
    * 244pix.com
    * adlock.org
    * b4he.com
    * bilder-space.de
    * buzurl.com
    * cash4files.com
    * cf2.me
    * cf3.me
    * cf5.me
    * cf6.co
    * cf7.co
    * dd.ma
    * dh10thbvu.com
    * dwimg.com
    * ex9.co
    * fapoff.com
    * galleries.bz
    * goneviral.com
    * gxp.so
    * hashe.in
    * hit.us
    * hornywood.tv
    * ilovebanten.com
    * imagescream.com
    * imgchili.com
    * imgchili.net
    * imgdiamond.com
    * imghere.net
    * imgsmile.com
    * ironimg.net
    * kokemoon.com
    * link-earn.com
    * link2you.ru
    * linkhits.us
    * lovechix.com
    * megaline.co
    * miniurl.tk
    * picbucks.com
    * picturescream.asia
    * picturescream.com
    * postscreens.info
    * shark.vn
    * theseforums.com
    * tnabucks.com
    * topload.pro
    * tubeviral.com
    * u2ks.com
    * ultrafiles.net
    * urlst.me
    * x45x.info
    * xip.ir
    * xiw34.com
    * xt3.me
    * zbqhfbetlmni.net
    * zff.co

## v6.12.0

* fixed
    * videogamesblogger.com
    * viidii.info
    * gameinfo.pw
    * megaurl.in
    * cuon.io
    * gsurl.me
    * sehatlega.com
    * apasih.pw
    * icutit.ca
    * adpop.me
* added
    * itiad.com
    * prnt.sc
    * imgmass.com
    * shrten.xyz
    * crus.io
    * 4cut.io
    * imageshimage.com
    * imgrock.pw
    * koylinks.win
    * tr.link
    * oload.download
    * taive.in
    * payshorturl.com
    * oturl.com
    * loadurl.com
    * vinaurl.net
    * lopte.pro
    * man2pro.com
    * urltips.com
    * raolink.com
    * imgbalana.com
* removed
    * x.pixfarm.net
    * vvcap.net
    * imageontime.com
    * imagepicsa.com
    * imagehorse.com
    * zonezeedimage.com
    * zeljeimage.com
    * croftimage.com
    * myhotimage.com
    * bokimage.com
    * imgnext.com
    * img.spicyzilla.com
    * imgtwyti.com
    * imgxyz.com
    * imgdevil.com
    * imgban.com
    * imgpu.com
    * imgbeer.com
    * imgwet.com
    * imgnimz.com
    * imgbinbou.com
    * img22.com
    * imgcover.com
    * imgblank.com
    * imgreality.com
    * img-zone.com
    * img-uploads.com
    * imgblow.com
    * img4sharing.com
    * imagefolks.com
    * freephotohostin.com
    * imgult.com
    * xxximagenow.com
    * xxxsparrow.com
    * playimg.com
    * picstwist.com
    * ericsony.com
    * uplimg.com
    * lexiit.com
    * thumbnailus.com
    * newimagepost.com
    * fapingpics.com
    * i.imgslip.com
    * hentai.imgslip.com
    * goimge.com
    * nimplus.com
    * nudeximg.com
    * imgcoin.net
    * imgfap.net
    * imgcandy.net
    * imgmaster.net
    * imgrun.net
    * imgboom.net
    * imgpics.net
    * imagesouls.net
    * imagelaser.net
    * picture-bang.net
    * project-photo.net
    * pix-link.net
    * golfpit.net
    * shotimg.org
    * adultimg.org
    * dragimage.org
    * imgmag.co
    * bulkimg.info
    * photo-up.info
    * myimg.info
    * img-pop.info
    * vava.in
    * pixxx.me
    * picspornfree.me
    * imgload.me
    * fapat.me
    * pic2pic.ru
    * 24avarii.ru
    * loftlm.ru
    * 18pron.ru
    * imgplus.ru
    * imgease.re
    * goimg.xyz
    * pic2pic.site
    * sxpics.nl
    * darpix.desi
    * pic4you.top
    * imgsen.se
    * imgtwyti.net
    * imgtwyti.com
    * hentai-baka.com
    * jav-hentai.host
    * img-hentai.host
    * hentai-king.host
    * img-king.xyz
    * imgbb.net
    * imgtor.pw
    * imageporn.eu
    * imgzizi.xyz
    * 08lkk.com
    * greenpiccs.com
    * pornimagex.com
    * pixhub.eu
    * picmoe.net
    * pic2profit.com
    * picp2.com
    * imgrex.com
    * img3x.com
    * imagevau.eu
    * img.deli.sh
    * imgsicily.it
    * pictureshoster.com
    * javcity.com
    * imgtheif.com
    * imgsure.com
    * imguniversal.com
    * imgpaying.com
    * imgmega.com
    * imgzeus.com
    * imgmaid.net
    * imzdrop.com
    * imgdrive.co
    * cuteimg.cc
    * imgtiger.org
    * imggold.org
    * myimg.club
    * foxyimg.link
    * coreimg.net
    * chronos.to
    * imgnova.xyz
    * hentai-hot.xyz
    * hentai-king.online
    * imglocker.com
    * imgleech.com
    * img.pornleech.com
    * imgsense.com
    * imagebic.com
    * daily-img.com
    * picangel.in
    * imgbin.me
    * img3x.net
    * img24.org
    * imagik.fr
    * hostingfailov.com
    * imagecherry.com
    * fotoszok.pl.com
    * picturevip.com
    * uploadimage.eu
    * anonpic.com
    * imagepix.org
    * imageheli.com
    * imgtube.net
    * pixliv.com
    * imagearn.com
    * image18.org
    * hentaimg.com
    * ghanaimages.co
    * blackcatpix.com
    * fastpics.net
    * ifap.co
    * avenuexxx.com
    * 2imgs.com
    * xlink.me
    * wzzq.me
    * victly.com
    * upan.so
    * ultshare.com
    * typ.me
    * dlneko.com
    * dlneko.net
    * dlneko.org
    * rumahsimpel.com
    * safelinkair.com
    * healthygress24.ga
    * kombatch.amankan.link
    * gadget14.pw
    * auto14.pw
    * nar-04.tk
    * gadget13.com
    * autorp.us
    * anisubsia.tk
    * insurance1.tech
    * freeanimeonline.xyz
    * shorten.id
    * getcomics.gq
    * miuitutorial.gq
    * awsubs.cf
    * awsubsco.ga
    * satuasia.com
    * tawaku.com
    * link.filmku.net
    * muucih.com
    * telolet.in
    * designinghomey.com
    * sinopsisfilmku.com
    * sidespace.net
    * erogedownload.net
    * otoviral.racing
    * sipkur.us
    * aw-games.net
    * ww3.manteb.in
    * streamingfrench.net
    * stash-coins.com
    * srnk.co
    * smll.io
    * shortskip.com
    * shortenurl.tk
    * pengaman.link
    * urlgo.gs
    * shink.in
    * qaafa.com
    * digg.to
    * short.est
    * setlinks.us
    * robo.us
    * riurl.com
    * rijaliti.info
    * reffbux.com
    * rapeit.net
    * oxyl.me
    * ohleech.com
    * mt0.org
    * moe.god.jp
    * moesubs.akurapopo.pro
    * dl.nsfk.in
    * madlink.sk
    * mantap.in
    * mantab.in
    * mantep.in
    * manteb.in
    * st.oploverz.net
    * awaremmxv.com
    * looy.in
    * loook.ga
    * lnx.lu
    * lnk.in
    * indexmovie.me
    * ilix.in
    * priva.us
    * leechbd.tk
    * link-protector.com
    * link2dollar.com
    * cvc.la
    * boxcash.net
    * anonymbucks.com
    * 3ra.be
    * 2ty.cc
    * adjet.biz
    * adfe.es
    * dereferer.website
    * dikit.in
    * elde.me
    * ethi.in
    * fit.sh
    * fundurl.com
    * gca.sh
    * repla.cr
    * go2.me
    * linkajc.com
    * link5s.com
    * fastdecode.com
    * linkdolar.xyz
    * linkpaid.net
    * dapat.in
    * cf.ly
    * link.animagz.org
    * gunting.in
    * linc.ml
    * adcrun.ch
    * 1tk.us
    * adbla.us
    * tl7.us
    * gx.si
    * adwat.ch
    * fly2url.com
    * urlwiz.com
    * ultry.net
    * wwy.me
    * myam.me
    * ssl.gs
    * srk.gs
    * cun.bz
    * vizzy.es
    * kazan.vc
    * linkcash.ml
    * adtr.im
    * goolink.me
    * earningurl.com
    * sflnk.me
    * 3rabshort.com
    * adlink.guru
    * cypt.ga
    * filesbucks.com
    * elink.link
    * payurl.me
    * url.ht
    * pir.im
    * bol.tl
    * adfly.tc
    * kokemoon.com
    * top9space.com

## v6.11.0

* fixed
    * adf.ly
    * 123link.pw
    * 1dl.biz
    * 1be.biz
    * cut4links.com
    * tmearn.com
    * clik.pw
* added
    * adsvy.com
    * vnurl.net
    * short2win.com
    * dz4link.com
    * royurls.bid
    * gameinfo.pw
    * adshort.co
    * tocdo.in
    * iiv.pl
    * animeforce.stream
    * oload.win
* removed
    * freegaysitepass.com
    * fuestfka.com
    * deb.gs
    * sexpalace.gs
    * dumppix.com
    * postimg.net
    * imageview.me
    * hentai-hosting.com
    * javtotal.com
    * imgurban.info
    * d69.in
    * images.maxigame.by
    * gratisimage.dk
    * npicture.net
    * onlinepic.net
    * imgurx.net
    * z.gs
    * adultmove.info
    * reducelnk.com
    * amy.gs
    * any.gs
    * dyo.gs
    * imgdream.net
    * imgnm.net
    * imgsilo.net
    * imgsoo.net
    * imagepearl.com
    * imagecrest.com
    * itmages.ru
    * 1pics.ru
    * javelite.tk
    * crd.ht
    * adshort.im
    * adshort.pro
    * adshort.in
    * daily-img.com
    * img-365.com
    * 365-img.com
    * xxx.porn0day.com
    * picamatic.com
    * ehdwallpapers.org
    * imgdomino.com
    * emptypix.com
    * imageleon.com
    * sexyxpixels.com
    * gallerysense.se
    * gallerynova.se
    * maxmirror.com
    * larashare.com
    * iori.us
    * firedrive.com
    * arab.sh
    * anafile.com
    * ysf.pl
    * zo.mu
    * zzz.gl
    * mypixxx.lonestarnaughtygirls.com
    * h-animes.info

## v6.10.0

* fixed
    * mirrorcreator.com
    * imgadult.com
    * imgwallet.com
    * imgtaxi.com
    * telondasmu.com
    * imgprime.com
    * clk.press
    * short.pe
    * urlcloud.us
    * ourl.io
    * linkdrop.net
    * adf.ly
* added
    * cutl.in
    * cut4link.com
    * mikymoons.com
    * twik.pw
    * spamlink.org
    * pnd.tl
    * top9space.com
    * mylink.zone
    * 3bst.co
    * shortit.ca
    * 3rabcut.com
* changed
    * recaptcha for spaste.com
* removed
    * clictune.com
    * susutin.com
    * shortit.in

## v6.9.0

* fixed
    * openload.co
* added
    * imgfile.net
    * henpoi.lompat.in
    * aw-games.net
    * viralukk.com
    * clk.press
    * pixxxels.cc
    * imx.to
    * pixhost.to
    * gsul.me
    * getsl.me
    * gsur.in
    * cutearn.ca
    * earnbig.ca
    * shrt10.com
    * ur.ly
    * urly.mobi
    * apasih.pw
    * ewa.ac
* removed
    * pixxxels.org
    * img.yt
    * pixhost.org

## v6.8.0

* fixed
    * imagepearl.com
    * imgdrive.net
    * shink.me
* added
    * shark.vn
    * safelinku.net
    * kokemoon.com
    * earn-guide.com
    * oload.site
    * icutit.ca
    * psl.pw
    * mylink.zone
    * shortad.cf
    * pic.hotimg.site
    * zbqhfbetlmni.net
    * greget.space
    * shrinkearn.com
    * petty.link
* removed
    * jzrputtbut.net

## v6.7.0

* fixed
    * imgprime.com
    * openload.co
    * coinlink.co
    * clictune.com
    * trlink.in
* added
    * 123link.pw
    * gurl.ly
    * adpop.me
    * wi.cr
    * short.pe
    * srt.am
    * linkrex.net
    * coshink.co
    * urlcloud.us
    * 3rabshort.com
    * gsul.me
    * getsl.me
    * adbitly.in
    * gg-l.xyz
    * mitly.us
    * tui.click
    * gsur.in
    * shink.xyz
    * mlink.club
    * dzurl.ml
    * zlshorte.net
    * igram.im
    * gram.im
    * wolink.in
    * bit-url.com
    * git.tc
    * link4.me
    * premiumzen.com
    * megaurl.in
    * siotong.com
    * siherp.com
    * otoviral.racing
    * lifesurance.info
    * cut4links.com
    * plantaheim.web.id
    * imagexport.com
    * adshort.pro
    * cut-w.in
    * cut-earn.com
    * cuon.io
    * zeiz.me
    * adsrt.com
    * imgfresh.info
    * 1ink.cc
    * jurl.io
    * adslink.pw
* removed
    * zez.io
    * coshurl.co

## v6.6.0

* fixed
    * clictune.com
    * adyou.me
    * imgrock.info
    * imgdew.com
* added
    * ourl.io
    * cutwin.com
    * cutwi.in
    * adyou.co
    * imgsky.net
    * picker-click.ru
    * imgoutlet.pw
* removed
    * imgoutlet.co
    * link.tl

## v6.5.0

* fixed
    * linkdrop.net
* added
    * adbilty.me
    * oke.io
    * susutinv2.com
    * njiir.com
* removed
    * zytpirwai.net

## v6.4.1

* fixed
    * lite edition bug

## v6.4.0

* fixed
    * ally.sh
    * idsly.com
* added
    * GreaseMonkey v4 support
    * oload.stream
    * 123link.co
    * 123link.press
    * adshort.im
    * p0xpicmoney.ru
    * compartiendofull.net
    * l2s.io
    * curs.io
    * clik.pw
    * weefy.me
    * coshurl.co
* removed
    * adshort.co

## v6.3.0

* fixed
    * imgrock.info
    * imagecrest.com
    * clictune.com
* added
    * imghost.top
    * croea.com
    * xxx.pornscreen.xyz
    * imgpart.com
    * shink.me
    * oload.info
    * 123link.io
* removed
    * 123link.top

## v6.2.1

* fixed
    * mirrorcreator.com
    * configuration page

## v6.2.0

* fixed
    * sipkur.us
* added
    * xxxwebdlxxx.org
    * u2s.io
    * imagespicy.site
    * linclik.com
    * link-earn.com
    * autolinkach.com
    * zez.io
    * adbull.me
    * adshort.co
    * adshorte.com

## v6.1.4

* fixed
    * legacy browser support

## v6.1.3

* fixed
    * adf.ly

## v6.1.2

* fixed
    * bc.vc
    * jzrputtbut.net

## v6.1.1

* fixed
    * configuration page
    * 55888.eu
    * ouo.io
    * spaste.com

## v6.1.0

* changed
    * Trying to fix compatibility to Violentmonkey
* fixed
    * ouo.io
    * imgdrive.net
    * fas.li
    * adf.ly
    * prntscr.com
    * short.am
    * urlcash.net
    * idsly.com
* added
    * imgrock.info
* removed
    * imgrock.net

## v6.0.0

* changed
    * rewrite to ES7
    * rewrite build system

## v5.73.0

* fixed
    * techfunda.net
    * imgseed.com
    * imagecrest.com
    * imagetwist.com
    * shink.in
* added
    * topload.pro
    * jzrputtbut.net
    * telondasmu.com
    * acidimg.cc

## v5.72.0

* fixed
    * pronpic.org
    * safelinkreviewer.co
    * linkshrink.net
    * imgwallet.com
* added
    * imgoutlet.co
* removed
    * igg-games.com

## v5.71.0

* fixed
    * short.am
    * xlink.me
    * xxx.porn0day.com
    * pic4you.ru
    * pic5you.ru
    * keptarolo.hu
    * h-animes.info
    * adultmove.info
    * imgult.com
    * imagenpic.com
    * shrink-service.it
* added
    * short.awsubs.me
    * imgreality.com
    * corneey.com
    * ceesty.com
    * destyy.com
    * festyy.com
    * gestyy.com
* removed
    * leechpremium.space
    * empireload.com
    * loadsanook.com
    * a.pomf.se
    * yfrog.com

## v5.70.0

* fixed
    * ad7.biz
    * bc.vc
    * imagepearl.com
    * imagecrest.com
    * prevent loop if it failed to update configurations
* added
    * imgtorrnt.in
    * mylink.us
* removed
    * mirrorupload.net
    * dewaurl.com
    * imageberyl.com
    * cuzle.com
    * forbes.com
    * comicon.com.br
    * ichan.org
    * free-tv-video-online.info
    * linkarus.com

## v5.69.0

* fixed
    * imgrock.net
    * ah.pe
    * Tampermonkey compatibility for Firefox
* added
    * earningurl.com
    * adshort.in
    * linkhits.us
    * clkmein.com
    * awsubsco.ga
    * autorp.us

## v5.68.2

* fixed
    * adf.ly sub-domains

## v5.68.1

* fixed
    * script error

## v5.68.0

* fixed
    * adf.ly
    * link.tl
    * blogspot.com
* added
    * adfu.us
    * short.awsubs.co
    * ww2.awsubs.co
    * ima.gy
    * erogedownload.net
    * linkpoi.in
    * telolet.in
    * mirrorfilehost.com
    * short.pastewma.com
    * wiid.me
    * clkme.me
    * trlink.in
    * adfly.tc
    * linkfly.gaosmedia.com
    * cpmlink.net
    * gsurl.in
    * bluenik.com

## v5.67.0

* fixed
    * imgrock.net
    * imgtaxi.com
    * shrink-service.it
    * shink.in
    * al.ly
* added
    * cllkme.com

## v5.66.0

* fixed
    * ouo.io
    * img.yt
* added
    * hashe.in
    * cut-urls.com
    * tmearn.com

## v5.65.0

* fixed
    * susutin.com
    * fas.li
* added
    * url.ht
    * urle.co
    * looy.in
    * picz.site
    * imgpix.net
    * oload.tv
    * ally.sh
    * sinopsisfilmku.com
    * awsubs.cf
    * igg-games.co
    * shrink-service.it
    * techfunda.net
    * tl.tc
    * sidespace.net
    * cshort.org
    * pdi2.net
* changed
    * trying to fix problem for usi

## v5.64.0

* fixed
    * shink.in
    * pixsense.net
    * freeimgup.com
    * imgtown.net
    * linkdrop.net
    * coinlink.co
* added
    * croco.site
    * imgdomino.com
    * imagesnake.org
    * xiw34.com
    * sipkur.us
    * fiuxy.co
* removed
    * fiuxy.net

## v5.63.2

* fixed
    * remove click event blocker, broken by design

## v5.63.1

* fixed
    * trying to fix click event blocker

## v5.63.0

* fixed
    * img.yt
    * imgrock.net
    * coinlink.co
    * linkdrop.net
    * pixsense.net
    * freeimgup.com
* added
    * worldhack.net
    * linkdolar.xyz
    * sehatlega.com
    * 123link.top
    * 10co.biz
    * 10co.xyz
    * 10co.co
    * 10co.me
    * pir.im
    * bol.tl
    * zintata.com
    * radikal.ru
    * indexmovie.xyz
    * urlst.me
    * imgprime.com
    * ilovebanten.com
    * idsly.com

## 5.62.1

* fixed
    * imgrock.net
    * lynk.my

## 5.62.0

* fixed
    * img.yt
    * pixhost.org
* added
    * catcut.net
    * adurl.id
    * goolink.me
    * filesbucks.com
    * ani-share.com
    * elink.link
    * payurl.me
    * gunting.web.id
    * adyou.me
    * gsurl.me
    * g5u.pw
    * azhie.net
* removed
    * eafyfsuh.net
    * sasontnwc.net

## 5.61.2

* fixed
    * xxxhost.me
    * imgking.co

## 5.61.1

* fixed
    * img.yt
    * lynk.my

## 5.61.0

* fixed
    * picnictrans.com
    * imgking.co
    * linkdrop.net
    * imgclick.net
* added
    * star-hentai.com
    * autofans.pw
    * vavi.co
    * miuitutorial.gq
    * kombatch.loncat.pw
    * landscapenature.pw
    * pixxxels.org
    * xxxhost.me
    * gadget13.com
    * imgfapper.com
    * qaafa.com
    * viid.me
    * safelinkreview.co
    * decrypt.safelinkconverter.com
    * blogspot.com
    * short.est
    * ulshare.net
    * imgshots.com
* removed
    * postimg.org

## 5.60.6

* fixed
    * mirrorcreator.com
    * compul.in
    * ah.pe
    * adf.ly
    * linkdrop.net
    * dmus.in

## 5.60.5

* fixed
    * coinlink.co

## 5.60.4

* fixed
    * page nuking on Firefox

## 5.60.3

* fixed
    * zytpirwai.net

## 5.60.2

* fixed
    * log configuration
    * bc.vc

## 5.60.1

* fixed
    * remove redirection hack

## 5.60.0

* fixed
    * image scaling problem
    * coinlink.co
    * designinghomey.com
    * trying to fix some redirection problems
* added
    * hentai-baka.com
    * safelinkreviewer.com
    * cypt.ga
    * imgfiles.org
    * cocoleech.com
    * imagerar.com
    * imgdragon.com

## 5.59.0

* fixed
    * 1be.biz
    * motonews.club
    * imgview.net
* added
    * playimg.com
    * voyeurimage.org
    * imgtor.pw
    * zytpirwai.net
    * shorten.id
    * coinlink.co
    * imagep2p.com
    * gtaind.com
    * comicon.com.br
    * img3x.com
    * adlink.guru
    * picnictrans.com
    * croco.me
    * freeanimeonline.xyz
    * imgcurl.com
    * short.am
    * smll.io
* removed
    * awet.in
    * sortir.in
    * st.benfile.com
    * st.azhie.net

## 5.58.0

* fixed
    * imgrock.net
    * openload.co
    * coeg.in
    * link.tl
* added
    * uskip.me
    * ipicture.su
    * urlgo.gs
    * amankan.link
* removed
    * linc.ml

## 5.57.0

* fixed
    * 1dl.biz
    * avenuexxx.com
    * nar-04.tk
* added
    * hentai-pop.com
    * cdn.javtotal.com
    * jav-hentai.host
    * img-king.xyz
    * imagesouls.net
    * xxx.porn0day.com
    * img-hentai.host
    * hentai-king.host
    * imagecrest.com
    * healthygress24.ga
    * motonews.club
    * designinghomey.com
    * kurogaze.net
    * lolinez.com
    * fas.li
    * elde.me
    * nmac.to
    * admy.link
    * moesubs.com
    * img-uploads.com
    * imgreputa.com
    * freephotohostin.com
    * sports14.pw
    * insurance1.tech
    * imgzizi.xyz
    * linkpaid.net
* removed
    * pornprimehd.com

## 5.56.2

* fixed
    * AJAX white list for TamperMonkey
    * sht.io
    * dumppix.com
    * picstream.tv

## 5.56.1

* fixed
    * imgview.net
    * imgclick.com
    * adf.ly
    * imageon.org
    * bunnyforum.org
    * imageporn.eu

## 5.56.0

* fixed
    * imagepearl.com
    * imageberyl.com
    * imagesnake.com
    * freebunker.com
    * sexyxpixels.com
    * spaste.com
* added
    * imgblank.com
    * domaink.ru
    * dmus.in
    * ironimg.net
    * goto.loncat.in
    * edogawa.lon.pw
    * ouo.press
    * designinghomey.com
    * igg-games.com
    * imgrat.com
    * getcomics.gq
    * imgz.pw
    * sipkur.net
* removed
    * bk-ddl.net

## 5.55.0

* fixed
    * imgsay.com
* added
    * pic2pic.ru
    * javtotal.com
    * ehdwallpapers.org
    * img4sharing.com
    * postscreens.info
    * imgsilo.net
    * motosport.pw
    * filmku.lompat.in
    * imagebic.com
    * gunting.in
    * pixsense.net
    * anisubsia.tk
    * lindung.in

## 5.54.2

* fixed
    * spaste.com

## 5.54.1

* fixed
    * imageberyl.com
    * spaste.com

## 5.54.0

* fixed
    * imgcarry.com
    * spaste.com
    * imagepearl.com
* added
    * hentai-king.online
    * naughtygate.net
    * imageshots.com
    * i.hentai-ddl.org
    * picangel.in
    * picstream.tv
* removed
    * picstate.com.alsohe.com

## 5.53.0

* fixed
    * freebunker.com
    * imgcarry.com
    * imgcandy.net
    * ysf.pl
    * spaste.com
* added
    * bunnyforum.org
    * imageberyl.com
    * darpix.desi
    * tinizo.com
    * pic4you.top
    * imgplus.ru
    * imgkings.com
    * imgdiamond.com
    * freeimgup.com
    * imgsen.se
    * imgtrial.com

## 5.52.0

* fixed
    * imgnova.xyz
    * imgseeds.com
    * imgoutlet.com
    * shink.in
* added
    * img-pop.info
    * imgnm.net
    * gadget14.pw
    * auto14.pw
    * fapat.me
    * nar-04.tk
    * spaste.com
    * leechpremium.space
    * naisho.lompat.in

## 5.51.0

* fixed
    * imagesnake.com
    * susutin.com
* added
    * imgsoo.net
    * imgwallet.com
    * awaremmxv.com
* removed
    * imagepong.info

## 5.50.0

* fixed
    * imagepearl.com
* added
    * openload.co
    * adultimg.org
    * fiuxy.net
    * imgicy.com
    * imagehorse.com
    * imguniversal.com
    * picture-bang.net
    * pic-maniac.com

## 5.49.2

* fixed
    * beeimg.com
    * hotimage.uk
    * adf.ly

## 5.49.1

* fixed
    * fix module execution order

## 5.49.0

* fixed
    * img-365.com
    * daily-img.com
    * picturescream.com
    * picturevip.com
    * linkdrop.net
    * pixroute.com
    * imgking.co
    * linksas.us
* added
    * pop-img.info
    * ads-img.info
    * xxxsparrow.com
    * imgdew.com
    * zatnawqy.net
    * imgoutlet.com
    * muucih.com
    * ysf.pl
    * srnk.co
    * rumahsimpel.com
* changed
    * rewrite grunt to gulp

## 5.48.0

* fixed
    * imgnova.xyz
    * linkarus.com
    * 0img.net
    * link.filmku.net
* added
    * hentai-hot.xyz
    * imgseed.com
    * imghit.com
    * imgmain.com
    * dlneko.org
    * coreimg.net
    * myimg.info
    * imgview.net
    * susutin.com
    * disingkat.in

## 5.47.0

* fixed
    * imgtown.net
    * imgnova.xyz
* added
    * linkplugapp.com
    * javcity.com
    * linkcash.ml
    * linkarus.com
    * coeg.in
    * ron.vn
    * imgmaid.net
    * link.filmku.net

## 5.46.0

* fixed
    * imgnova.xyz
    * imgclick.net
    * imagepearl.com
    * bc.vc
* added
    * 18pron.ru
    * sasontnwc.net
    * imgcover.com
    * dimtus.com
    * imgsense.com
    * imggold.org
    * imgve.com
    * ah.pe

## 5.45.1

* fixed
    * sites affected by experimental code

## 5.45.0

* fixed
    * imgbb.net
    * 1dl.biz
    * linksas.us
    * sh.st
* added
    * imagepearl.com
    * fapingpics.com
    * nimzshare.com
    * darpix.ga
    * sxpics.nl
    * xximg.net
    * dewaurl.com
* removed
    * alabout.com

## 5.44.0

* fixed
    * imagescream.com
    * imgbb.net
* added
    * imgnova.xyz
    * hulkimge.com
    * img22.com
    * linksas.us
    * link4ad.com
    * linkajc.com
    * cuzle.com
    * picstate.com.alsohe.com
    * pic2pic.site
    * streamingfrench.net
    * ad4.fr
    * imgurx.net

## 5.43.0

* added
    * imgproject.net
    * imgpython.net
    * xxxscreens.com
    * crd.ht
    * lovechix.com
    * sht.io
    * img2share.com
    * akoam.com
* removed
    * 4shared.com

## 5.42.0

* fixed
    * 1dl.biz
* added
    * dlneko.net
    * photo-up.info
    * link5s.com
    * 365-img.com
    * manteb.in
    * imgcream.com

## 5.41.0

* fixed
    * img-365.com
    * pixsor.com
* added
    * loftlm.ru
    * imgmag.co
    * tawaku.com
    * imgbinbou.com
    * imgnemo.com

## 5.40.0

* fixed
    * eafyfsuh.net
* added
    * imgsay.com

## 5.39.0

* fixed
    * al.ly
* added
    * imgnimz.com
    * itw.me
    * link.animagz.org

## 5.38.0

* fixed
    * sh.st
    * linkshrink.net
* added
    * megaimage.org
    * img-pay.com

## 5.37.2

* fixed
    * sh.st
    * pixsor.com

## 5.37.1

* fixed
    * eafyfsuh.net
    * daily-img.com

## 5.37.0

* fixed
    * imagetwist.com
    * sh.st
    * boxcash.net
    * turboimagehost.com
* added
    * imgkicks.com
    * golfpit.net
    * imgtown.net
    * shotimg.org
    * foxyimg.link
    * imgmaze.com
    * imgease.re
    * 0img.net
    * dlneko.com
    * satuasia.com
    * imgboom.net
    * imgsmile.com
    * goimg.xyz

## 5.36.3

* fixed
    * eafyfsuh.net

## 5.36.2

* fixed
    * eafyfsuh.net

## 5.36.1

* fixed
    * eafyfsuh.net

## 5.36.0

* fixed
    * imgtaxi.com
    * fastpic.ru
* added
    * img-365.com
    * hotimage.uk
    * xxximagenow.com
    * uploadimage.eu
    * imgload.me
    * imghere.net
    * holdthemoan.net
    * sexseeimage.com
    * adyou.me
    * anafile.com
    * myimg.club

## 5.35.0

* removed
    * imageback.info
    * imgrill.com
* added
    * daily-img.com
    * server.sbenny.com
    * iori.us
    * picspornfree.me
    * imageporn.eu
    * sexyxpixels.com
    * imgtornado.com

## 5.34.0

* fixed
    * imgtaxi.com
    * imgadult.com
* added
    * 24avarii.ru
    * imgwet.com (manual captcha)
    * imgdrive.net
    * imgbb.net
    * uimgshare.com
    * imageleon.com
    * img.pornleech.com

## 5.33.0

* fixed
    * linkdecode.com
    * imgking.co
* added
    * imgsicily.it
    * cuteimg.cc
    * nimplus.com
    * picturescream.asia
    * porno-pirat.ru
    * imgtiger.org
    * newimagepost.com
    * teenimage.org
    * funimg.net
    * greasyimage.com
    * avenuexxx.com
    * imgcentral.com

## 5.32.1

* fixed
    * configuration error
    * eafyfsuh.net

## 5.32.0

* fixed
    * linkshrink.net
* added
    * digg.to
    * pix-link.net
    * fuestfka.com
    * eafyfsuh.net
    * shortskip.com
    * forbes.com
* removed
    * photoup.biz

## 5.31.1

* fixed
    * u.shareme.in
    * problem on Firefox 42

## 5.31.0

* fixed
    * empireload.com
    * safelinkreview.com
    * linkshrink.net
    * 08lkk.com
* added
    * nudeximg.com
    * img24.org
    * picturescream.com
    * imgbeer.com
* removed
    * img.acianetmedia.com

## 5.30.0

* fixed
    * safelinkconverter.com
    * empireload.com
    * imagezilla.net
    * damimage.com
    * binbox.io
    * imagedecode.com
* added
    * project-photo.net
    * imgtwyti.com
    * linc.ml
    * st.azhie.net
    * dlneko.com
    * minidroid.net
    * safelinksreview.com
    * multiupfile.com

## 5.29.0

* fixed
    * linkbucks.com
* added
    * pornprimehd.com
    * pasted.co
    * lexiit.com
    * thumbnailus.com

## 5.28.0

* fixed
    * boxcash.net
    * sh.st
* added
    * adfe.es
    * imageon.org


## 5.27.0

* fixed
    * oni.vn
    * lynk.my
    * sh.st
    * linkbucks.com
* added
    * victly.com
    * link.im
    * boxcash.net
* removed
    * coin-ads.com
    * shortin.tk

## 5.26.0

* fixed
    * imgseeds.com
    * imgrock.net
    * empireload.com
    * imgbabes.com
    * binbox.io
    * chronos.to
    * imagebam.com
    * postimg.org
    * tavor-cooperation.de
* added
    * imgdrive.co
    * dereferer.website
    * gallerysense.se

## 5.25.1

* fixed
    * wrong redirection if link has query string
    * error message on configuration page

## 5.25.0

* changed
    * send `Referer` in the header by default
* fixed
    * gca.sh
    * imgtrex.com
    * imgtwyti.com
    * linkdecode.com
    * empireload.com
* removed
    * urlcow.com
    * miniurl.com
* added
    * ohleech.com
    * upmirror.info
    * pimpandhost.com
    * maxmirror.com
    * coolrom.com
    * linkdrop.net
    * cvc.la
    * shink.in
    * dailyss.net
    * erimge.com

## 5.24.0

* removed
    * steamcommunity.com
* fixed
    * gca.sh
    * cur.lv
    * imgslip.com
    * 08lkk.com
    * bc.vc
* added
    * vnl.tuhoctoan.net
    * tavor-cooperation.de
    * ouo.io
    * totaldebrid.org
    * shorti.ga
    * hentaiyoutube.com
    * fileproject.com.br
    * st.benfile.com

## 5.23.0

* changed
    * new configuration to change log level
* removed
    * urlz.so
* added
    * awet.in
    * sortir.in

## 5.22.1

* fixed
    * compatibility for Firefox 37 with GreaseMonkey 2.1
    * compatibility for Firefox 25

## 5.22.0

* fixed
    * imgslip.com
    * binbox.io
    * sh.st
* added
    * chronos.to
    * daily-img.com
    * videogameblogger.com
    * bk-ddl.net
    * imgban.com
    * imgmonkey.com
    * goimge.com
* removed
    * microtec.com.sg

## 5.21.0

* added
    * imgzeus.com
    * larashare.com
    * uplimg.com

## 5.20.0

* fixed
    * binbox.io
* added
    * supercheats.com
    * imgtrex.com
    * loook.ga
    * biglistofwebsites.com
    * arab.sh

## 5.19.1

* fixed
    * srelink.com
    * fastpic.ru
    * sh.st
    * mije.net

## 5.19.0

* fixed
    * 1dl.biz
* added
    * vidto.me
    * imgslip.com
    * lynk.my
    * mije.net
* changed
    * change title if it's working

## 5.18.0

* fixed
    * empireload.com
    * clictune.com
    * fit.sh
    * error on Firefox 39
* added
    * img-planet.com
    * imagelaser.net
    * free-tv-video-online.info
    * urlv2.com
    * clk.im
    * repla.cr
    * all-poster.ru

## 5.17.1

* fixed
    * dl-protect.com

## 5.17.0

* fixed
    * empireload.com
    * a.pomf.se
* removed
    * imagelook.org
    * ouo.io
    * ref.so
* added
    * loadsanook.com
    * sa.ae
    * compul.in
    * dikit.in

## 5.16.0

* added
    * ad2links.com
    * greenpiccs.com
    * mylinkgen.com

## 5.15.0

* fixed
    * shortenurl.tk
    * adf.ly
* removed
    * catpic.biz
    * pic.apollon-fervor.com
    * imgking.us
    * imgbanana.com
* added
    * microtec.com.sg
    * pengaman.link
    * safelinkreview.com
    * bokimage.com
    * segmentnext.com

## 5.14.0

* fixed
    * sandbox problems on Firefox
    * 1dl.biz
    * empireload.com
* added
    * support for Violentmonkey
    * ouo.io
    * leechbd.tk
    * a.pomf.se
    * allkeyshop.com
    * imgtzar.com

## 5.13.1

* fixed
    * sh.sh
    * bc.vc

## 5.13.0

* fixed
    * empireload.com
    * imgseeds.com
    * linkbucks.com survey page
* changed
    * sandbox API

## 5.12.1

* fixed
    * imgsee.me
    * problem with Firefox 36

## 5.12.0

* fixed
    * imgclick.net
* added
    * imageteam.org
    * imgdevil.com

## 5.11.2

* fixed
    * cur.lv

## 5.11.1

* fixed
    * AJAX for GreaseMonkey

## 5.11.0

* fixed
    * imagetwist.com
    * linkbucks.com
    * imgsee.me
* added
    * imageeer.com
    * imgking.co
    * pixxx.me
    * linkdecode.com

## 5.10.0

* fixed
    * safelinkconverter2.com
    * 55888.eu
    * entry script of linkbucks.com
* added
    * uploadrr.com
    * manteb.in
    * empireload.com
    * gca.sh (manual captcha)
    * jnw0.com

## 5.9.2

* fixed
    * error on webkit-based browsers

## 5.9.1

* fixed
    * properly disable leave prompts

## 5.9.0

* added
    * shortenurl.tk
    * st.wardhanime.net
    * imgxyz.net
    * hentaimg.com

## 5.8.0

* fixed
    * jheberg.net
    * linkbucks.com
* added
    * imgrock.net

## 5.7.0

* fixed
    * Safiri support with TamperMonkey
    * onbeforeunload event blocking
* added
    * oni.vn

## 5.6.0

* fixed
    * 08lkk.com
    * adlock.org
* added
    * mantep.in
    * srelink.com
    * teenshot.org
    * vizzy.es
    * st.oploverz.net
    * moesubs.akurapopo.pro
    * dl.nsfk.in
    * gallerynova.se
    * jheberg.net
    * clictune.com
    * 55888.eu
    * imgzap.com
    * kazan.vc

## 5.5.0

* fixed
    * entry scripts for linkbucks.com
    * bc.vc
* added
    * imzdrop.com
    * steamcommunity.com
    * embedupload.com
    * safelinkconverter2.com
    * shorturl.rapeit.net
    * imgpu.com
    * wpc8.com
* changed
    * we have logo now, thanks to [Josh Axey](https://twitter.com/Josh_Axey)

## 5.4.0

* fixed
    * configuraion menu
    * mantap.in
    * binbox.io
* added
    * imagelook.org
    * putlocker.com
    * imgtaxi.com
    * pornimagex.com

## 5.3.0

* fixed
    * dl-protect.com
    * binbox.io
* added
    * imgclick.net
    * ericsony.com
    * imgbanana.com
    * imgtwyti.com
* removed
    * imgdollar.com
    * pic.re
    * imagebucks.com

## 5.2.0

* fixed
    * dl-protect.com
* added
    * binbox.io
    * imgrun.net

## 5.1.0

* fixed
    * configuration page error
    * sylnk.net
* added
    * 4shared.com
    * linkshrink.net

## 5.0.0

* changed
    * rename project
    * detect adf.ly if possible
    * add lite version
* fixed
    * sh.st
    * pixroute.com
* added
    * dl-protect.com
    * mirrorupload.net
    * firedrive.com
    * imgsee.me
    * ethi.in
    * mirrorcreator.com
    * sylnk.net
    * 1tk.us

## 4.42.3

* fixed
    * update some metadata

## 4.42.2

* fixed
    * some typo

## 4.42.1

* fixed
    * sh.st
    * pixroute.com

## 4.42.0

* fixed
    * 1pics.ru
    * 08lkk.com
* added
    * photoup.biz
    * 1dl.biz
    * anonymbucks.com
    * mantap.in
* removed
    * imgskull.info

## 4.41.0

* fixed
    * pic.re
    * imglocker.com
    * imagebucks.biz
    * imagezilla.net
* added
    * imgblow.com

## 4.40.3

* fixed
    * lienscash.com

## 4.40.2

* fixed
    * Some problem with GreaseMonkey 2.0 on Firefox 29

## 4.40.1

* fixed
    * imgmega.com

## 4.40.0

* fixed
    * imagebucks.biz
* added
    * shortin.tk

## 4.39.0

* fixed
    * imgmaster.net
* added
    * img-view.net
    * mt0.org
* removed
    * pixpal.net
    * images.woh.to

## 4.38.0

* fixed
    * some issue on linkbucks.com
    * 08lkk.com
* added
    * picexposed.com
    * imglemon.com
    * pronpic.org
    * imgseeds.com
    * imagebucks.biz

## 4.37.2

* fixed
    * adf.ly issue with Ghostery

## 4.37.1

* fixed
    * bc.vc

## 4.37.0

* fixed
    * imgspice.com
    * dh10thbvu.com
    * add an API to deal with Firefox 30+ (a.k.a. the release of content script breaker)
    * trying to avoid reloading on linkbucks.com
    * sh.st
* added
    * vava.in
    * imgspot.org
    * link-protector.com

## 4.36.0

* fixed
    * pixliv.com
    * imglocker.com
* added
    * img.yt
    * moe.god.jp

## 4.35.1

* fixed
    * grave build script bugs

## 4.35.0

* fixed
    * ad7.biz
    * strip comments in production code
    * resource loading issue
* removed
    * cloudimg.net
* added
    * imgmega.com
    * wzzq.me
    * upan.so
    * gxp.so
    * 08lkk.com
    * pic.re
    * pixliv.com
    * dl.animesave.tk

## 4.34.0

* fixed
    * cur.lv
    * link2dollar.com
* added
    * imgdream.net

## 4.33.0

* fixed
    * fundurl.com
    * dh10thbvu.com
* added
    * theholycross.link2dollar.com
* removed
    * linkbucksmedia.com
    * shr77.com

## 4.32.0

* changed
    * configuration page uses HTTPS by default
    * move to GitHub Pages
* fixed
    * imgsure.com
    * adlock.in -> adlock.org
    * catpic.biz
* added
    * imglocker.com
    * imgrex.com
* removed
    * imgcorn.com
    * hornyimage.com
    * fotohosting.net
    * 1to4.me
    * imagepremium.com
    * urlink.at
    * 4owl.info
    * adv.li
    * bilder-hochladen.net
    * cyberpics.net
    * digitalfrenzy.net
    * filedump.net
    * freeimagehosting.net
    * ibunker.us

## 4.31.0

* fixed
    * rdlnk.co
    * some issue on linkbucks
    * ysear.ch
    * adtr.im
    * xip.ir
    * adcrun.ch
    * some issue on adf.ly
* added
    * u2ks.com

## 4.30.0

* fixed
    * sh.st
* added
    * cpv.bz
    * shr44.com
    * shr55.com
    * cpv.acb.im
    * adf.animechiby.com
* removed
    * xlocker.net
    * gallery.jpavgod.com

## 4.29.0

* fixed
    * some issues on bc.vc
    * survey for adcrun.ch
    * adtr.im
    * ysear.ch
    * adb.ug
    * some issues on adf.ly
    * pixhub.eu
* added
    * ilix.in
    * safeurl.eu
    * 1tiny.net
    * miniurl.tk
    * apploadz.ru
    * adwat.ch
    * gx.si
    * ultshare.com
    * fundurl.com
    * pictureshoster.com
    * picturevip.com
    * pixsor.com
    * postimg.org
    * postimg.net
* removed
    * adli.pw
    * short.pk

## 4.28.1

* fixed
    * ad7.biz
    * cur.lv
    * some issues on linkbucks
    * img-zone.com

## 4.28.0

* fixed
    * noelshack.com
    * sh.st
    * pic-upload.de
* added
    * ysear.ch
    * picamatic.com
    * pic4you.ru
    * pic5you.ru
    * piccash.net
    * picp2.com
    * free.link2dollar.com
    * vzturl.com
    * adv.coder143.com
    * david.nhachot.info
    * dl.nhachot.info
    * fit.sh
    * zzz.gl
    * easyurl.net
    * atu.ca
    * clickthru.ca
    * goshrink.com
    * redirects.ca
    * readthis.ca
    * preview.rlu.ru
    * dapat.in
    * file.tamteo.com
    * n.shareme.in
    * typ.me
    * 01.nl
    * cun.bz
    * 2ty.cc
    * urlinn.com
    * adtr.im
    * xafox.com
    * vir.al
    * similarsites.com
    * oxyl.me
    * ad5.eu
    * kingofshrink.com
    * picstwist.com
    * ddl.animesave.com
    * u.shareme.in
    * dh10thbvu.com
* removed
    * rapeit.net

## 4.27.0

* fixed
    * 1be.biz
    * 1to4.me
    * 3ra.be
    * 4fun.tw
    * adjet.biz
    * adlot.us
    * ah-informatique.com
    * buzurl.com
    * urlcow.com
    * cli.gs
    * coin-ads.com
    * dd.ma
    * adb.ug
    * adf.ly
* added
    * pic2profit.com
    * imgurban.info
    * pixpal.net
    * my-link.pro
    * pic.apollon-fervor.com
    * adf.tuhoctoan.net
* removed
    * zpag.es
    * adultf.ly
    * cliquesbr.com.br
    * ddp.net
    * photoup.biz
    * imgwiev.tk
    * imgjav.tk
    * imgcoco.com

## 4.26.0

* changed
    * add configuration menu back
    * add server-side script source into repository
* fixed
    * imgskull.info
    * shr77.com
    * yooclick.com
* added
    * dragimage.org
    * imgfap.net
    * setlinks.us
    * 2i.cz
    * noelshack.com
    * xlink.me
    * prntscr.com
    * shrink.gs
    * aka.gr
    * tl7.us
    * buzurl.com
    * filoops.info

## 4.25.1

* fixed
    * directupload.net
    * cur.lv
    * ad7.us
    * adb.ug
    * adbla.us
    * adjet.eu
    * bc.vc
    * imgtube.net
    * hit.us
    * shortit.in
    * ssl.gs
    * urlwiz.com
    * wwy.me

## 4.25.0

* fixed
    * bulkimg.info
    * coin-ads.com
    * dd.ma
    * compability with userChrome.js + UserScriptLoader
* added
    * 08lkk.com
    * cf2.me
    * cf3.me
    * cf5.me
    * cf6.co
    * cf7.co
    * ex9.co
    * xt3.me
    * adbla.us

## 4.24.0

* fixed
    * sh.st
    * adf.ly
* added
    * rapeit.net
    * dd.ma
    * go.nicoblog-games.com
    * gamecopyworld.com
    * imgleech.com

## 4.23.0

* fixed
    * pic-upload.de
    * theseforums.com
    * ay.gy
    * adf.ly
* added
    * imgskull.info
    * imgcoin.net

## 4.22.1

* fixed
    * bc.vc

## 4.22.0

* fixed
    * shr77.com
* added
    * imgcoco.com
    * ay.gy
    * adjet.biz
    * linkbucksmedia.com
* removed
    * iiiii.in
    * ulmt.in
    * urlgator.com
    * linkgalleries.net
    * linkseer.net
    * picturesetc.net
    * qvvo.com
    * realfiles.net
    * seriousfiles.com
    * seriousurls.com
    * thesefiles.com
    * thesegalleries.com
    * thosegalleries.com
    * tinybucks.net
    * uberpicz.com
    * ubervidz.com
    * ubucks.net
    * ugalleries.net
    * urlpulse.net
    * zxxo.net

## 4.21.5

* fixed
    * bc.vc

## 4.21.4

* fixed
    * some linkbucks issues
    * bc.vc

## 4.21.3

* fixed
    * some adf.ly issues
    * yyv.co
    * shr77.com

## 4.21.2

* fixed
    * some linkbucks issues
    * adultf.ly
    * bc.vc

## 4.21.1

* fixed
    * some linkbucks issues

## 4.21.0

* fixed
    * some linkbucks issues
    * freeimgup.com
    * some adf.ly issue
* added
    * onlinepic.net
    * imgstudio.org
    * coin-ads.com
* removed
    * flickimg.com
    * hotimg.com
    * imgonion.com
    * imgmoney.com
    * hostpornpics.net
    * love69.org
    * imagehosting.gr
    * alafs.com

## 4.20.0

* fixed
    * allanalpass.com
    * some linkbucks issue
    * xlocker.net
    * help text in configuration page
* added
    * imgking.us
    * bulkimg.info
    * imgpaying.com
    * viidii.info
    * urlcow.com
    * miniurl.com
* removed
    * imagebanana.com
    * adfro.gs
    * juuh.de
    * javimage.us
    * javpicture.us
    * imgpo.st
    * imgurban.info
    * picup.in
    * shareimage.ro
    * javblog.biz
    * howtohemorrhoidscure.com
    * freeuploadimages.org
    * viidii.com

## 4.19.0

* added
    * hosturimage.com
    * imageheli.com
    * photoup.biz
    * img-zone.com
* changed
    * add "external server support" option
    * disable captcha support if above option disabled

## 4.18.0

* added
    * imgvault.pw
    * imagepong.info
    * imageback.info
    * imagebam.com
    * img.spicyzilla.com

## 4.17.0

* fixed
    * imageporter.com
* added
    * javblog.biz
    * imgspice.com

## 4.16.0

* added
    * damimage.com
    * cloudimg.net
    * catpic.biz
    * imgult.com
    * javpicture.us
    * imgflare.com
    * img3x.net

## 4.15.0

* added
    * shr77.com
    * npicture.net
    * overdream.cz
    * overpic.net
    * pic-money.ru

## 4.14.0

* added
    * imgsure.com
    * imgdollar.com
    * mrjh.org
    * myhotimage.com
    * mypixxx.lonestarnaughtygirls.com
* changed
    * re-organize source files

## 4.13.0

* added
    * xlocker.net
    * imgmaster.net
    * cliquesbr.com.br
    * imageview.me
    * 244pix.com
* removed
    * pornpicuploader.com
    * preview.jpavgod.com
    * sangjkay.biz
    * comicalpic.net
    * imagehost.thasnasty.com
    * kly.so
    * raksoyun.com
    * youlinking.com
    * tc.gg
    * eropix.me
    * freeporndumpster.com
    * bilurl.com
    * cl.my
    * imgah.com
    * imgpony.com
    * sexyimg.com
    * 1y.lt
    * biaiai.com
    * bih.cc
    * budurl.ru

## 4.12.0

* added
    * picup.in
    * keptarolo.hu
    * lostpic.net

## 4.11.0

* fixed
    * love69.org
* added
    * adf.acb.im
    * adf.sazlina.com
    * alien.apkmania.co
    * goto.adflytutor.com
    * dl.apkpro.net
    * adfly.itsrinaldo.net

## 4.10.0

* fixed
    * imgchili with deleted content
* added
    * ksn.mx
    * imgtheif.com
    * ipic.su
    * itmages.ru

## 4.9.0

* added
    * imgsavvy.com
    * imgsin.com
    * sh.st

## 4.8.1

* fixed
    * redirect policy on some sites

## 4.8.0

* added
    * imgbin.me
    * imgbox.com
    * imgcarry.com
    * imadul.com

## 4.7.0

* changed
    * add config: change_background, scale_image
* fixed
    * goimagehost.com
* remove
    * imagebam.com
* added
    * love69.org

## 4.6.0

* fixed
    * more normal links on adf.ly
    * wildcard matching rule
* added
    * imgadult.com

## 4.5.0

* fixed
    * normal links on adf.ly
* added
    * myam.me
    * kly.so
    * tc.gg

## 4.4.0

* removed
    * bridgeurl.com
* added
    * sangjkay.biz

## 4.3.0

* added
    * rijaliti.info
    * juuh.de
    * adjet.eu
    * adfro.gs
    * adb.ug
    * 1y.lt
    * ddp.net
    * hit.us
    * urlwiz.com
* removed
    * u.bb

## 4.2.1

* fixed
    * lix.in
    * link2you.ru
    * madlink.sk
    * coinurl.com
    * tr5.in

## 4.2.0

* added
    * adlot.us
    * 1to4.me
    * yooclick.com
    * ad7.biz
    * lix.in
    * link2you.ru

## 4.1.0

* fixed
    * urlcash
    * $.replace
    * coinurl.com
* added
    * picmoe.net
    * img.3ezy.net

## 4.0.0

* changed
    * add a fancy configuration page
    * split redirection stage to enhance speed
    * split image and link redirection
    * accept all url patterns
    * add test cases to test dom module

## 3.26.0

* added
    * imgnext.com
    * imagestime.com
    * imageup.ru

## 3.25.0

* added
    * imgjav.tk

## 3.24.1

* removed
    * urlvisa.com
* fixed
    * remove onbeforeunload event for every sites

## 3.24.0

* added
    * imageshost.ru
    * imageupper.com
    * imagevau.eu
    * imagezilla.net
    * imagik.fr
    * img1.imagilive.com
    * img.acianetmedia.com
    * img.deli.sh

## 3.23.1

* fixed
    * biaiai.com

## 3.23.0

* added
    * images.maxigame.by
    * imageshack.us

## 3.22.0

* added
    * imagebanana.com
    * imagehousing.com
    * imagenetz.de
    * imageno.com
    * imagenpic.com
    * imageontime.com
    * imagepix.org

## 3.21.0

* added
    * image18.org
    * imagedomino.com

## 3.20.0

* removed
    * imgjav.tk
* added
    * images.woh.to
    * hostpornpics.net
    * hotchyx.com
    * hotimages.eu
    * ifap.co
    * ifotos.pl
    * ima.so
    * image2you.ru

## 3.19.0

* added
    * fullimg.com
    * hostzi.com
    * gallerycloud.net
    * ghanaimages.co
    * gratisimage.dk
    * hornyimage.com
    * hostingfailov.com
    * hostingpics.net
    * hostpic.org

## 3.18.0

* added
    * fotosik.pl
    * fotoszok.pl
    * freakimage.com
    * freeimage.us
    * freeimagehosting.net
    * freeimgup.com

## 3.17.0

* added
    * d69.in
    * eropix.me
    * fastpics.net
    * filedump.net
    * flickimg.com
    * fotohosting.net
    * fotoo.pl

## 3.16.0

* fixed
    * imagefruit.com
* added
    * b4he.com
    * casimages.com
    * cubeupload.com
    * digitalfrenzy.net
    * dwimg.com
    * emptypix.com
    * reffbux.com
* removed
    * imgboo.me
    * imgpay.me
    * imageback.info
    * imagepong.info

## 3.15.0

* fixed
    * bilder-space.de
    * funkyimg.com
* removed
    * hostpics.info
* added
    * imagecherry.com
    * imagecurl.com
    * imagecurl.org
    * imageban.ru
    * imageban.net

## 3.14.0

* added
    * nixhelp.de
    * richlink.com

## 3.13.0

* added
    * 1pics.ru
    * 2i.sk
    * 2imgs.com
    * beeimg.com
    * bilder-space.de
    * blackcatpix.com
    * ref.so
    * thasnasty.com
    * chathu.apkmania.co
    * ultry.net
* changed
    * privide a blank page to change config

## 3.12.0

* changed
    * add configurations to enhance compatibility

## 3.11.1

* changed
    * rolling back bc.vc

## 3.11.0

* fixed
    * urlgator.com
* added
    * go2.me
    * nutshellurl.com
* changed
    * trying to optimize bc.vc loading

## 3.10.0

* fixed
    * riurl.com
    * linkbucks.com
    * short.pk
    * ichan.org
    * imgfantasy.com
    * imgwiev.tk
    * reducelnk.com
    * adli.pw
* added
    * urlgator.com
    * nsfw.in
    * bridgeurl.com
    * cli.gs
    * gkurl.us

## 3.9.0

* added
    * yep.it
    * url.ie
    * ah-informatique.com
    * depic.me
    * unfake.it
    * hotshorturl.com

## 3.8.0

* added
    * comyonet.com
    * durl.me
    * anonpic.com
    * cyberpics.net

## 3.7.0

* added
    * javimage.us
    * lnk.in
    * thinfi.com
    * urlms.com
    * vvcap.net

## 3.6.0

* changed
    * imgbabes.com
* fixed
    * sexyimg.com
    * sometimes TamperMonkey may not work
    * adf.ly lock page
* removed
    * imagecherry.com
    * ref.so
* added
    * iiiii.in
    * adultf.ly
    * robo.us
    * zo.mu
    * adli.pw

## 3.5.0

* fixed
    * cookie issues
* removed
    * adf.my.id
    * 4ks.net
    * mhz.me
    * urlsir.com
* added
    * tinyarrows.com

## 3.4.0

* fixed
    * exception's namespace
* added
    * euro-pic.eu
    * miragepics.com
    * fotolink.su
    * x.pixfarm.net
* changed
    * use resource to load css and background

## 3.3.0

* fixed
    * fix global scope for TamperMonkey's incomplete sandbox model
* added
    * imagehosting.gr
    * imgpay.me
* changed
    * image resizing and centering

## 3.2.2

* fixed
    * API error
    * imageporter.com
    * imagevenue.com

## 3.2.1

* fixed
    * duplicated rules
* changed
    * do not uglify script

## 3.2.0

* fixed
    * amateurfreak.org
    * imgnip.com
    * imgbar.net
    * imagescream.com
    * goimagehost.com
* added
    * imagefruit.com
    * cash4files.com
    * goneviral.com
    * freegaysitepass.com
    * peekatmygirlfriend.com
    * pornyhost.com
    * clb1.com
    * urlgalleries.com
    * urlcash.com
    * reducelnk.com

## 3.1.0

* added
    * imgboo.me
* fixed
    * broken replaceBody function

## 3.0.0

* removed
    * gzvd.info
    * image.torrentjav.net
    * youfap.com
    * baberepublic.com
    * hentaita.com
    * 9.bb
    * image69.us
    * jpdown.info
    * pushba.com
    * imgwoot.com
    * hosterbin.com
    * ligasampiona.com
    * imagejumbo.com
    * imgtrick.com
* changed
    * split script to parts

## 2.25.1

* fixed
    * linkbucks
    * urlz.so
    * imgbabes.com
    * funkyimg.com
    * imgonion.com

## 2.25.0

* fixed
    * ulmt.in
* added
    * urlz.so
    * ity.im

## 2.24.1

* fixed
    * cl.my
    * broken loop on Chrome

## 2.24.0

* fixed
    * adv.li
    * turboimagehost.com
    * bc.vc
    * pixhost.org
    * pics-money.ru
    * javelite.tk
* added
    * go.phpnulledscripts.com
* removed
    * advertisingg.com

## 2.23.0

* added
    * megaline.co
    * lienscash.com

## 2.22.1

* fixed
    * ibunker.us

## 2.22.0

* fixed
    * imgbabes.com
    * adlock.in
    * gallery.jpavgod.com
* added
    * yfrog.com
    * dumppix.com
    * subirimagenes.com
    * screenlist.ru
    * freeporndumpster.com
    * hotimg.com
    * freebunker.com
    * ibunker.us
    * picshare.geenza.com
* removed
    * adjoin.me
    * linkbee.com
    * shortit.in
    * picjav.net

## 2.21.0

* added
    * imgbabes.com
    * bat5.com
    * detonating.com
    * urlcash.org
    * looble.net
    * xxxs.org
    * celebclk.com
    * eightteen.com
    * smilinglinks.com
    * ulmt.in
    * cl.my
    * budurl.ru

## 2.20.0

* added
    * adv.li
    * cf.ly
    * xip.ir
    * seomafia.net
    * 4fun.tw
    * imagesnake.com

## 2.19.0

* added
    * howtohemorrhoidscure.com
    * p.pw
    * 3ra.be
    * urlsir.com
    * urlvisa.com
    * biaiai.com
    * bilurl.com
    * pixroute.com
    * adf.my.id
    * raksoyun.com
    * riurl.com
    * stash-coins.com
    * ref.so
    * rdlnk.co

## 2.18.3

* fixed
    * adf.ly
    * madlink.sk

## 2.18.2

* fixed
    * adlock.in

## 2.18.1

* fixed
    * bc.vc

## 2.18.0

* added
    * short.pk
    * bih.cc
    * mhz.me
    * tr5.in
    * link.tl
    * ssl.gs
    * hentai-hosting.com
    * z.gs
    * cur.lv
    * coinurl.com
    * url.fm
    * adlock.in

## 2.17.0

* added
    * funkyimg.com
    * shareimage.ro
    * pornpicuploader.com
    * imagepremium.com
    * freeuploadimages.org
    * tinypic.com
    * imagearn.com
    * bildr.no
    * bilder-upload.eu
    * bild.me
    * bayimg.com
    * wwy.me
    * shortit.in
    * fly2url.com
    * zpoz.net
    * 4ks.net
    * youlinking.com
* fixed
    * adf.ly
    * adcrun.ch
* removed
    * imagerabbit.com
    * s21.imgtube.us

## 2.16.0

* added
    * fastpic.ru

## 2.15.0

* added
    * imgcorn.com
    * croftimage.com
    * imageback.info
    * imagepong.info
* fixed
    * imagecorn.com
    * imgwoot.com
    * imagedecode.com

## 2.14.0

* added
    * pic-upload.de
    * bilder-hochladen.net
* fixed
    * abload.de
    * directupload.net

## 2.13.1

* fixed
    * adf.ly

## 2.13.0

* added
    * qrrro.com
* fixed
    * 1be.biz

## 2.12.1

* fixed
    * adf.ly
    * imgnip.com

## 2.12.0

* added
    * 1be.biz
    * pixup.us

## 2.11.0

* added
    * adultmove.info
    * h-animes.info
    * hosterbin.com
    * imagefolks.com
    * imagecandy.net
    * imagechili.net
    * imgtiger.com
    * imgpony.com
    * imgtrick.com
    * imgtube.net
* fixed
    * imgcloud.co
* removed
    * 2owl.net
    * kissdown.com

## 2.10.0

* added
    * goimagehost.com
    * hostpics.info
    * imagescream.com
    * imgfantasy.com
    * imgcloud.co
    * imagejumbo.com
    * imgnip.com
    * x45x.info
* fixed
    * imagerabbit.com
    * imgwiev.tk
* deprecated
    * games8y.com
    * kissdown.com


## 2.9.0

* added
    * imgah.com
* fixed
    * pics-money.ru
    * imgpo.st
    * imgserve.net


## 2.8.1

* fixed
    * fix wrapped body style
    * imgah.com


## 2.8.0

* added
    * comicalpic.net
    * image.torrentjav.net
    * preview.jpavgod.com
    * sexyimg.com
    * zeljeimage.com
    * amateurfreak.org
    * ligasampiona.com
* change
    * centralize wrapped image
    * remove timer event for wrapped body
    * run at document start


## 2.7.3

* fixed
    * imgah.com


## 2.7.2

* change
    * Always disable popup windows


## 2.7.1

* fixed
    * image69.us
    * zonezeedimage.com


## 2.7.0

* added
    * imagepicsa.com
* fixed
    * imagecherry.com
    * imgmoney.com
    * imgonion.com
    * imgrill.com
* change
    * Add log on error
    * indention style changed


## 2.6.2

* fixed
    * picjav.net
    * image69.us


## 2.6.1

* fixed
    * GreaseMonkey auto update problem


## 2.6.0

* added
    * abload.de
    * imgbar.net
    * imgwoot.com
* fixed
    * imagedecode.com


## 2.5.0

* added
    * advertisingg.com
    * imagebam.com
    * gallery.jpavgod.com
* fixed
    * bc.vc
* changed
    * redirect to image itself for some sites


## 2.4.0

* added
    * zonezeedimage.com
* fixed
    * jpdown.info
* changed
    * redirect to image itself for some sites


## 2.3.0

* added
    * pixhub.eu
    * jpdown.info
    * iamgedecode.com
    * imgah.com
* fixed
    * 4owl.info


## 2.2.0

* added
    * imgurban.info
    * directupload.net
    * picfox.org
    * javelite.tk
    * imgmoney.com
* fixed
    * 4owl.info


## 2.1.2

* fixed
    * really fix url patterns in metadata block


## 2.1.1

* fixed
    * GreaseMonkey install problem


## 2.1.0

* added
    * 4owl.info
    * bc.vc (shortcut)
    * s21.imgtube.us
* fixed
    * adf.ly
* changed
    * use match instead of include


## 2.0.1

* fixed
    * imageporter.com

## 2.0.0

* added
    * picjav.net/x
    * imagecorn.com
    * imagehosting.2owl.net
    * imgdino.com
* fixed
    * adf.ly
        * remove iframe
    * gzvd.info
        * don't redirect if picture was removed
    * hentaita.com
        * don't redirect if picture was removed
* changed
    * introduced more rules to match sites


## 1.1.2

* fixed
    * picjav.net


## 1.1.1

* fixed
    * picjav.net/picjav2


## 1.1.0

* added
    * hentaita.com
    * imgonion.com
    * imgrill.com
    * picjav.net/picjav2
    * imagecherry.com
* fixed
    * image69.us
        * fix URL matching
    * picjav.net
        * fix URL matching

* changed
    * drop String rules support
    * pass captured RegExp strings into action
    * use strict mode in whole script


## 1.0.1

* added
    * image69.us
    * gzvd.info
    * picjav.net
* fixed
    * imagetwist.com
        * remove fullscreen overlay
* changed
    * add @updateURL and @downloadURL in metadata


## 1.0.0

* initial release<|MERGE_RESOLUTION|>--- conflicted
+++ resolved
@@ -1,7 +1,10 @@
 ## TBA
 
 * fixed
-<<<<<<< HEAD
+    * adsrt.com
+    * bolaoke.club
+    * sehatsegar.net
+    * imagetwist.com
 * added
     * akoam.net
     * drivefiles.bid
@@ -11,14 +14,6 @@
     * swzz.xyz
 * removed
     * akoam.com
-=======
-    * adsrt.com
-    * bolaoke.club
-    * sehatsegar.net
-    * imagetwist.com
-* added
-* removed
->>>>>>> a48d5712
 
 ## v6.19.0
 
