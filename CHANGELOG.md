## TBA

* fixed
<<<<<<< HEAD
    * 22pixx.xyz
=======
    * imgoutlet.pw
>>>>>>> 41bb5ee5
* added
    * adzurl.cf
    * cutpaid.com
    * naturalhealthy.xyz
    * oload.cc
    * shortglobal.com
    * tpx.me
    * vnurl.xyz
    * xxx.sexex.xyz
* removed

## v6.21.0

* fixed
    * beeimg.com
    * imagetwist.com
    * imgoutlet.pw
    * imgprime.com
    * picmoza.com
* added
    * autoride.pw
    * javtor.com
    * oload.cloud
    * topurl.net

## v6.20.0

* fixed
    * adsrt.com
    * bolaoke.club
    * sehatsegar.net
    * imagetwist.com
* added
    * akoam.net
    * drivefiles.bid
    * drive.jepitkertas.com
    * link4win.net
    * linksad.net
    * swzz.xyz
* removed
    * akoam.com

## v6.19.0

* fixed
    * autolinkach.com
    * bolaoke.club
    * davinsurance.com
    * psl.pw
* added
    * adskipme.com
    * cll.press
    * fmlawkers.club
    * hexafile.net
    * indexmovie.club
    * insurance-waifu.cf
    * javlibrary.com
    * link4win.com
    * picclock.ru
    * picmoza.com
    * shrtfly.net
    * skyinsurance.ml
    * spacetica.com
    * speedcar.club
    * telolet.in
* removed
    * susutinv2.com

## v6.18.0

* fixed
    * itiad.com
    * mirrored.to
* added
    * 123link.pro
    * cashat.net
    * cutsouf.com
    * dawnstation.com
    * flylink.io
    * imgant.com
    * link.tl
    * linkvip.tk
    * lnkshrnk.net
    * niagoshort.com
    * picpic.online
    * rhvgmritmziwcm.net
    * short2win.net
    * ujv.al
    * ujv.me
    * win4cut.com

## v6.17.0

* fixed
    * linkdrop.net
* added
    * awcar.icu
    * converthinks.xyz
    * davinsurance.com
    * fiuxy.bz
    * getinfos.net
    * getlink.pw
    * imageblinks.com
    * imgdew.pw
    * imgmaze.pw
    * imgtown.pw
    * imgview.pw
    * onepiece-ex.com.br
    * s.yukisubs.com
* removed
    * imgdew.com
    * imgmaze.com
    * imgtown.net
    * imgview.net

## v6.16.0

* fixed
    * coshink.co
    * mirrored.to
* added
    * adcoin.me
    * clk.sh
    * hdmoza.com
    * imgjazz.com
    * linkach.com
    * linktor.io
    * lyon.kim
    * skips.link
    * za.gl

## v6.15.0

* fixed
    * cut-earn.com
    * cutearn.ca
    * link-zero.com
    * payskip.me
    * plantaheim.web.id
* added
    * 22pixx.xyz
    * autech.xyz
    * cut-win.com
    * gocitlink.com
    * idsly.bid
    * licklink.net
    * mirrored.to
    * mykinggo.com
    * sweetlantern.com
    * tinylinks.net
    * vivads.net
    * wicr.me

## v6.14.0

* fixed
    * anjay.info
    * bit-url.com
    * catcut.net
    * coinlink.co
    * imagetwist.com
    * mirrorcreator.com
    * moesubs.com
* added
    * by6dk.com
    * dwindly.io
    * foxurl.net
    * glinks.me
    * imageko.com
    * intercelestial.com
    * itiurl.co
    * kurosafe.menantisenja.com
    * kurosafe.online
    * kurosafe.website
    * kuylink.com
    * losstor.com
    * met.bz
    * payskip.me
    * sehatsegar.net
    * tetew.info
    * tokenfly.pw
* removed
    * lix.in
    * zintata.com

## v6.13.0

* fixed
    * earnbig.ca
    * gg-l.xyz
    * imagebam.com
    * lifesurance.info
    * ourl.io
    * petty.link
    * pnd.tl
    * shrinkearn.com
    * spaste.com
    * tl.tc
    * wi.cr
* added
    * admew.com
    * anjay.info
    * bolaoke.club
    * businessforyouand.me
    * designmyhomee.com
    * earn-url.com
    * eklink.net
    * id-securelink.xyz
    * kakkoiisafe.us
    * likn.xyz
    * linkexa.com
    * link-zero.com
    * novaenreta.space
    * shon.xyz
    * shrtfly.com
    * simaholina.xyz
    * skinnycat.net
    * sloomp.space
    * tiny.ec
    * tny.ec
    * tojros.tk
    * turkdown.com
* removed
    * 244pix.com
    * adlock.org
    * b4he.com
    * bilder-space.de
    * buzurl.com
    * cash4files.com
    * cf2.me
    * cf3.me
    * cf5.me
    * cf6.co
    * cf7.co
    * dd.ma
    * dh10thbvu.com
    * dwimg.com
    * ex9.co
    * fapoff.com
    * galleries.bz
    * goneviral.com
    * gxp.so
    * hashe.in
    * hit.us
    * hornywood.tv
    * ilovebanten.com
    * imagescream.com
    * imgchili.com
    * imgchili.net
    * imgdiamond.com
    * imghere.net
    * imgsmile.com
    * ironimg.net
    * kokemoon.com
    * link-earn.com
    * link2you.ru
    * linkhits.us
    * lovechix.com
    * megaline.co
    * miniurl.tk
    * picbucks.com
    * picturescream.asia
    * picturescream.com
    * postscreens.info
    * shark.vn
    * theseforums.com
    * tnabucks.com
    * topload.pro
    * tubeviral.com
    * u2ks.com
    * ultrafiles.net
    * urlst.me
    * x45x.info
    * xip.ir
    * xiw34.com
    * xt3.me
    * zbqhfbetlmni.net
    * zff.co

## v6.12.0

* fixed
    * videogamesblogger.com
    * viidii.info
    * gameinfo.pw
    * megaurl.in
    * cuon.io
    * gsurl.me
    * sehatlega.com
    * apasih.pw
    * icutit.ca
    * adpop.me
* added
    * itiad.com
    * prnt.sc
    * imgmass.com
    * shrten.xyz
    * crus.io
    * 4cut.io
    * imageshimage.com
    * imgrock.pw
    * koylinks.win
    * tr.link
    * oload.download
    * taive.in
    * payshorturl.com
    * oturl.com
    * loadurl.com
    * vinaurl.net
    * lopte.pro
    * man2pro.com
    * urltips.com
    * raolink.com
    * imgbalana.com
* removed
    * x.pixfarm.net
    * vvcap.net
    * imageontime.com
    * imagepicsa.com
    * imagehorse.com
    * zonezeedimage.com
    * zeljeimage.com
    * croftimage.com
    * myhotimage.com
    * bokimage.com
    * imgnext.com
    * img.spicyzilla.com
    * imgtwyti.com
    * imgxyz.com
    * imgdevil.com
    * imgban.com
    * imgpu.com
    * imgbeer.com
    * imgwet.com
    * imgnimz.com
    * imgbinbou.com
    * img22.com
    * imgcover.com
    * imgblank.com
    * imgreality.com
    * img-zone.com
    * img-uploads.com
    * imgblow.com
    * img4sharing.com
    * imagefolks.com
    * freephotohostin.com
    * imgult.com
    * xxximagenow.com
    * xxxsparrow.com
    * playimg.com
    * picstwist.com
    * ericsony.com
    * uplimg.com
    * lexiit.com
    * thumbnailus.com
    * newimagepost.com
    * fapingpics.com
    * i.imgslip.com
    * hentai.imgslip.com
    * goimge.com
    * nimplus.com
    * nudeximg.com
    * imgcoin.net
    * imgfap.net
    * imgcandy.net
    * imgmaster.net
    * imgrun.net
    * imgboom.net
    * imgpics.net
    * imagesouls.net
    * imagelaser.net
    * picture-bang.net
    * project-photo.net
    * pix-link.net
    * golfpit.net
    * shotimg.org
    * adultimg.org
    * dragimage.org
    * imgmag.co
    * bulkimg.info
    * photo-up.info
    * myimg.info
    * img-pop.info
    * vava.in
    * pixxx.me
    * picspornfree.me
    * imgload.me
    * fapat.me
    * pic2pic.ru
    * 24avarii.ru
    * loftlm.ru
    * 18pron.ru
    * imgplus.ru
    * imgease.re
    * goimg.xyz
    * pic2pic.site
    * sxpics.nl
    * darpix.desi
    * pic4you.top
    * imgsen.se
    * imgtwyti.net
    * imgtwyti.com
    * hentai-baka.com
    * jav-hentai.host
    * img-hentai.host
    * hentai-king.host
    * img-king.xyz
    * imgbb.net
    * imgtor.pw
    * imageporn.eu
    * imgzizi.xyz
    * 08lkk.com
    * greenpiccs.com
    * pornimagex.com
    * pixhub.eu
    * picmoe.net
    * pic2profit.com
    * picp2.com
    * imgrex.com
    * img3x.com
    * imagevau.eu
    * img.deli.sh
    * imgsicily.it
    * pictureshoster.com
    * javcity.com
    * imgtheif.com
    * imgsure.com
    * imguniversal.com
    * imgpaying.com
    * imgmega.com
    * imgzeus.com
    * imgmaid.net
    * imzdrop.com
    * imgdrive.co
    * cuteimg.cc
    * imgtiger.org
    * imggold.org
    * myimg.club
    * foxyimg.link
    * coreimg.net
    * chronos.to
    * imgnova.xyz
    * hentai-hot.xyz
    * hentai-king.online
    * imglocker.com
    * imgleech.com
    * img.pornleech.com
    * imgsense.com
    * imagebic.com
    * daily-img.com
    * picangel.in
    * imgbin.me
    * img3x.net
    * img24.org
    * imagik.fr
    * hostingfailov.com
    * imagecherry.com
    * fotoszok.pl.com
    * picturevip.com
    * uploadimage.eu
    * anonpic.com
    * imagepix.org
    * imageheli.com
    * imgtube.net
    * pixliv.com
    * imagearn.com
    * image18.org
    * hentaimg.com
    * ghanaimages.co
    * blackcatpix.com
    * fastpics.net
    * ifap.co
    * avenuexxx.com
    * 2imgs.com
    * xlink.me
    * wzzq.me
    * victly.com
    * upan.so
    * ultshare.com
    * typ.me
    * dlneko.com
    * dlneko.net
    * dlneko.org
    * rumahsimpel.com
    * safelinkair.com
    * healthygress24.ga
    * kombatch.amankan.link
    * gadget14.pw
    * auto14.pw
    * nar-04.tk
    * gadget13.com
    * autorp.us
    * anisubsia.tk
    * insurance1.tech
    * freeanimeonline.xyz
    * shorten.id
    * getcomics.gq
    * miuitutorial.gq
    * awsubs.cf
    * awsubsco.ga
    * satuasia.com
    * tawaku.com
    * link.filmku.net
    * muucih.com
    * telolet.in
    * designinghomey.com
    * sinopsisfilmku.com
    * sidespace.net
    * erogedownload.net
    * otoviral.racing
    * sipkur.us
    * aw-games.net
    * ww3.manteb.in
    * streamingfrench.net
    * stash-coins.com
    * srnk.co
    * smll.io
    * shortskip.com
    * shortenurl.tk
    * pengaman.link
    * urlgo.gs
    * shink.in
    * qaafa.com
    * digg.to
    * short.est
    * setlinks.us
    * robo.us
    * riurl.com
    * rijaliti.info
    * reffbux.com
    * rapeit.net
    * oxyl.me
    * ohleech.com
    * mt0.org
    * moe.god.jp
    * moesubs.akurapopo.pro
    * dl.nsfk.in
    * madlink.sk
    * mantap.in
    * mantab.in
    * mantep.in
    * manteb.in
    * st.oploverz.net
    * awaremmxv.com
    * looy.in
    * loook.ga
    * lnx.lu
    * lnk.in
    * indexmovie.me
    * ilix.in
    * priva.us
    * leechbd.tk
    * link-protector.com
    * link2dollar.com
    * cvc.la
    * boxcash.net
    * anonymbucks.com
    * 3ra.be
    * 2ty.cc
    * adjet.biz
    * adfe.es
    * dereferer.website
    * dikit.in
    * elde.me
    * ethi.in
    * fit.sh
    * fundurl.com
    * gca.sh
    * repla.cr
    * go2.me
    * linkajc.com
    * link5s.com
    * fastdecode.com
    * linkdolar.xyz
    * linkpaid.net
    * dapat.in
    * cf.ly
    * link.animagz.org
    * gunting.in
    * linc.ml
    * adcrun.ch
    * 1tk.us
    * adbla.us
    * tl7.us
    * gx.si
    * adwat.ch
    * fly2url.com
    * urlwiz.com
    * ultry.net
    * wwy.me
    * myam.me
    * ssl.gs
    * srk.gs
    * cun.bz
    * vizzy.es
    * kazan.vc
    * linkcash.ml
    * adtr.im
    * goolink.me
    * earningurl.com
    * sflnk.me
    * 3rabshort.com
    * adlink.guru
    * cypt.ga
    * filesbucks.com
    * elink.link
    * payurl.me
    * url.ht
    * pir.im
    * bol.tl
    * adfly.tc
    * kokemoon.com
    * top9space.com

## v6.11.0

* fixed
    * adf.ly
    * 123link.pw
    * 1dl.biz
    * 1be.biz
    * cut4links.com
    * tmearn.com
    * clik.pw
* added
    * adsvy.com
    * vnurl.net
    * short2win.com
    * dz4link.com
    * royurls.bid
    * gameinfo.pw
    * adshort.co
    * tocdo.in
    * iiv.pl
    * animeforce.stream
    * oload.win
* removed
    * freegaysitepass.com
    * fuestfka.com
    * deb.gs
    * sexpalace.gs
    * dumppix.com
    * postimg.net
    * imageview.me
    * hentai-hosting.com
    * javtotal.com
    * imgurban.info
    * d69.in
    * images.maxigame.by
    * gratisimage.dk
    * npicture.net
    * onlinepic.net
    * imgurx.net
    * z.gs
    * adultmove.info
    * reducelnk.com
    * amy.gs
    * any.gs
    * dyo.gs
    * imgdream.net
    * imgnm.net
    * imgsilo.net
    * imgsoo.net
    * imagepearl.com
    * imagecrest.com
    * itmages.ru
    * 1pics.ru
    * javelite.tk
    * crd.ht
    * adshort.im
    * adshort.pro
    * adshort.in
    * daily-img.com
    * img-365.com
    * 365-img.com
    * xxx.porn0day.com
    * picamatic.com
    * ehdwallpapers.org
    * imgdomino.com
    * emptypix.com
    * imageleon.com
    * sexyxpixels.com
    * gallerysense.se
    * gallerynova.se
    * maxmirror.com
    * larashare.com
    * iori.us
    * firedrive.com
    * arab.sh
    * anafile.com
    * ysf.pl
    * zo.mu
    * zzz.gl
    * mypixxx.lonestarnaughtygirls.com
    * h-animes.info

## v6.10.0

* fixed
    * mirrorcreator.com
    * imgadult.com
    * imgwallet.com
    * imgtaxi.com
    * telondasmu.com
    * imgprime.com
    * clk.press
    * short.pe
    * urlcloud.us
    * ourl.io
    * linkdrop.net
    * adf.ly
* added
    * cutl.in
    * cut4link.com
    * mikymoons.com
    * twik.pw
    * spamlink.org
    * pnd.tl
    * top9space.com
    * mylink.zone
    * 3bst.co
    * shortit.ca
    * 3rabcut.com
* changed
    * recaptcha for spaste.com
* removed
    * clictune.com
    * susutin.com
    * shortit.in

## v6.9.0

* fixed
    * openload.co
* added
    * imgfile.net
    * henpoi.lompat.in
    * aw-games.net
    * viralukk.com
    * clk.press
    * pixxxels.cc
    * imx.to
    * pixhost.to
    * gsul.me
    * getsl.me
    * gsur.in
    * cutearn.ca
    * earnbig.ca
    * shrt10.com
    * ur.ly
    * urly.mobi
    * apasih.pw
    * ewa.ac
* removed
    * pixxxels.org
    * img.yt
    * pixhost.org

## v6.8.0

* fixed
    * imagepearl.com
    * imgdrive.net
    * shink.me
* added
    * shark.vn
    * safelinku.net
    * kokemoon.com
    * earn-guide.com
    * oload.site
    * icutit.ca
    * psl.pw
    * mylink.zone
    * shortad.cf
    * pic.hotimg.site
    * zbqhfbetlmni.net
    * greget.space
    * shrinkearn.com
    * petty.link
* removed
    * jzrputtbut.net

## v6.7.0

* fixed
    * imgprime.com
    * openload.co
    * coinlink.co
    * clictune.com
    * trlink.in
* added
    * 123link.pw
    * gurl.ly
    * adpop.me
    * wi.cr
    * short.pe
    * srt.am
    * linkrex.net
    * coshink.co
    * urlcloud.us
    * 3rabshort.com
    * gsul.me
    * getsl.me
    * adbitly.in
    * gg-l.xyz
    * mitly.us
    * tui.click
    * gsur.in
    * shink.xyz
    * mlink.club
    * dzurl.ml
    * zlshorte.net
    * igram.im
    * gram.im
    * wolink.in
    * bit-url.com
    * git.tc
    * link4.me
    * premiumzen.com
    * megaurl.in
    * siotong.com
    * siherp.com
    * otoviral.racing
    * lifesurance.info
    * cut4links.com
    * plantaheim.web.id
    * imagexport.com
    * adshort.pro
    * cut-w.in
    * cut-earn.com
    * cuon.io
    * zeiz.me
    * adsrt.com
    * imgfresh.info
    * 1ink.cc
    * jurl.io
    * adslink.pw
* removed
    * zez.io
    * coshurl.co

## v6.6.0

* fixed
    * clictune.com
    * adyou.me
    * imgrock.info
    * imgdew.com
* added
    * ourl.io
    * cutwin.com
    * cutwi.in
    * adyou.co
    * imgsky.net
    * picker-click.ru
    * imgoutlet.pw
* removed
    * imgoutlet.co
    * link.tl

## v6.5.0

* fixed
    * linkdrop.net
* added
    * adbilty.me
    * oke.io
    * susutinv2.com
    * njiir.com
* removed
    * zytpirwai.net

## v6.4.1

* fixed
    * lite edition bug

## v6.4.0

* fixed
    * ally.sh
    * idsly.com
* added
    * GreaseMonkey v4 support
    * oload.stream
    * 123link.co
    * 123link.press
    * adshort.im
    * p0xpicmoney.ru
    * compartiendofull.net
    * l2s.io
    * curs.io
    * clik.pw
    * weefy.me
    * coshurl.co
* removed
    * adshort.co

## v6.3.0

* fixed
    * imgrock.info
    * imagecrest.com
    * clictune.com
* added
    * imghost.top
    * croea.com
    * xxx.pornscreen.xyz
    * imgpart.com
    * shink.me
    * oload.info
    * 123link.io
* removed
    * 123link.top

## v6.2.1

* fixed
    * mirrorcreator.com
    * configuration page

## v6.2.0

* fixed
    * sipkur.us
* added
    * xxxwebdlxxx.org
    * u2s.io
    * imagespicy.site
    * linclik.com
    * link-earn.com
    * autolinkach.com
    * zez.io
    * adbull.me
    * adshort.co
    * adshorte.com

## v6.1.4

* fixed
    * legacy browser support

## v6.1.3

* fixed
    * adf.ly

## v6.1.2

* fixed
    * bc.vc
    * jzrputtbut.net

## v6.1.1

* fixed
    * configuration page
    * 55888.eu
    * ouo.io
    * spaste.com

## v6.1.0

* changed
    * Trying to fix compatibility to Violentmonkey
* fixed
    * ouo.io
    * imgdrive.net
    * fas.li
    * adf.ly
    * prntscr.com
    * short.am
    * urlcash.net
    * idsly.com
* added
    * imgrock.info
* removed
    * imgrock.net

## v6.0.0

* changed
    * rewrite to ES7
    * rewrite build system

## v5.73.0

* fixed
    * techfunda.net
    * imgseed.com
    * imagecrest.com
    * imagetwist.com
    * shink.in
* added
    * topload.pro
    * jzrputtbut.net
    * telondasmu.com
    * acidimg.cc

## v5.72.0

* fixed
    * pronpic.org
    * safelinkreviewer.co
    * linkshrink.net
    * imgwallet.com
* added
    * imgoutlet.co
* removed
    * igg-games.com

## v5.71.0

* fixed
    * short.am
    * xlink.me
    * xxx.porn0day.com
    * pic4you.ru
    * pic5you.ru
    * keptarolo.hu
    * h-animes.info
    * adultmove.info
    * imgult.com
    * imagenpic.com
    * shrink-service.it
* added
    * short.awsubs.me
    * imgreality.com
    * corneey.com
    * ceesty.com
    * destyy.com
    * festyy.com
    * gestyy.com
* removed
    * leechpremium.space
    * empireload.com
    * loadsanook.com
    * a.pomf.se
    * yfrog.com

## v5.70.0

* fixed
    * ad7.biz
    * bc.vc
    * imagepearl.com
    * imagecrest.com
    * prevent loop if it failed to update configurations
* added
    * imgtorrnt.in
    * mylink.us
* removed
    * mirrorupload.net
    * dewaurl.com
    * imageberyl.com
    * cuzle.com
    * forbes.com
    * comicon.com.br
    * ichan.org
    * free-tv-video-online.info
    * linkarus.com

## v5.69.0

* fixed
    * imgrock.net
    * ah.pe
    * Tampermonkey compatibility for Firefox
* added
    * earningurl.com
    * adshort.in
    * linkhits.us
    * clkmein.com
    * awsubsco.ga
    * autorp.us

## v5.68.2

* fixed
    * adf.ly sub-domains

## v5.68.1

* fixed
    * script error

## v5.68.0

* fixed
    * adf.ly
    * link.tl
    * blogspot.com
* added
    * adfu.us
    * short.awsubs.co
    * ww2.awsubs.co
    * ima.gy
    * erogedownload.net
    * linkpoi.in
    * telolet.in
    * mirrorfilehost.com
    * short.pastewma.com
    * wiid.me
    * clkme.me
    * trlink.in
    * adfly.tc
    * linkfly.gaosmedia.com
    * cpmlink.net
    * gsurl.in
    * bluenik.com

## v5.67.0

* fixed
    * imgrock.net
    * imgtaxi.com
    * shrink-service.it
    * shink.in
    * al.ly
* added
    * cllkme.com

## v5.66.0

* fixed
    * ouo.io
    * img.yt
* added
    * hashe.in
    * cut-urls.com
    * tmearn.com

## v5.65.0

* fixed
    * susutin.com
    * fas.li
* added
    * url.ht
    * urle.co
    * looy.in
    * picz.site
    * imgpix.net
    * oload.tv
    * ally.sh
    * sinopsisfilmku.com
    * awsubs.cf
    * igg-games.co
    * shrink-service.it
    * techfunda.net
    * tl.tc
    * sidespace.net
    * cshort.org
    * pdi2.net
* changed
    * trying to fix problem for usi

## v5.64.0

* fixed
    * shink.in
    * pixsense.net
    * freeimgup.com
    * imgtown.net
    * linkdrop.net
    * coinlink.co
* added
    * croco.site
    * imgdomino.com
    * imagesnake.org
    * xiw34.com
    * sipkur.us
    * fiuxy.co
* removed
    * fiuxy.net

## v5.63.2

* fixed
    * remove click event blocker, broken by design

## v5.63.1

* fixed
    * trying to fix click event blocker

## v5.63.0

* fixed
    * img.yt
    * imgrock.net
    * coinlink.co
    * linkdrop.net
    * pixsense.net
    * freeimgup.com
* added
    * worldhack.net
    * linkdolar.xyz
    * sehatlega.com
    * 123link.top
    * 10co.biz
    * 10co.xyz
    * 10co.co
    * 10co.me
    * pir.im
    * bol.tl
    * zintata.com
    * radikal.ru
    * indexmovie.xyz
    * urlst.me
    * imgprime.com
    * ilovebanten.com
    * idsly.com

## 5.62.1

* fixed
    * imgrock.net
    * lynk.my

## 5.62.0

* fixed
    * img.yt
    * pixhost.org
* added
    * catcut.net
    * adurl.id
    * goolink.me
    * filesbucks.com
    * ani-share.com
    * elink.link
    * payurl.me
    * gunting.web.id
    * adyou.me
    * gsurl.me
    * g5u.pw
    * azhie.net
* removed
    * eafyfsuh.net
    * sasontnwc.net

## 5.61.2

* fixed
    * xxxhost.me
    * imgking.co

## 5.61.1

* fixed
    * img.yt
    * lynk.my

## 5.61.0

* fixed
    * picnictrans.com
    * imgking.co
    * linkdrop.net
    * imgclick.net
* added
    * star-hentai.com
    * autofans.pw
    * vavi.co
    * miuitutorial.gq
    * kombatch.loncat.pw
    * landscapenature.pw
    * pixxxels.org
    * xxxhost.me
    * gadget13.com
    * imgfapper.com
    * qaafa.com
    * viid.me
    * safelinkreview.co
    * decrypt.safelinkconverter.com
    * blogspot.com
    * short.est
    * ulshare.net
    * imgshots.com
* removed
    * postimg.org

## 5.60.6

* fixed
    * mirrorcreator.com
    * compul.in
    * ah.pe
    * adf.ly
    * linkdrop.net
    * dmus.in

## 5.60.5

* fixed
    * coinlink.co

## 5.60.4

* fixed
    * page nuking on Firefox

## 5.60.3

* fixed
    * zytpirwai.net

## 5.60.2

* fixed
    * log configuration
    * bc.vc

## 5.60.1

* fixed
    * remove redirection hack

## 5.60.0

* fixed
    * image scaling problem
    * coinlink.co
    * designinghomey.com
    * trying to fix some redirection problems
* added
    * hentai-baka.com
    * safelinkreviewer.com
    * cypt.ga
    * imgfiles.org
    * cocoleech.com
    * imagerar.com
    * imgdragon.com

## 5.59.0

* fixed
    * 1be.biz
    * motonews.club
    * imgview.net
* added
    * playimg.com
    * voyeurimage.org
    * imgtor.pw
    * zytpirwai.net
    * shorten.id
    * coinlink.co
    * imagep2p.com
    * gtaind.com
    * comicon.com.br
    * img3x.com
    * adlink.guru
    * picnictrans.com
    * croco.me
    * freeanimeonline.xyz
    * imgcurl.com
    * short.am
    * smll.io
* removed
    * awet.in
    * sortir.in
    * st.benfile.com
    * st.azhie.net

## 5.58.0

* fixed
    * imgrock.net
    * openload.co
    * coeg.in
    * link.tl
* added
    * uskip.me
    * ipicture.su
    * urlgo.gs
    * amankan.link
* removed
    * linc.ml

## 5.57.0

* fixed
    * 1dl.biz
    * avenuexxx.com
    * nar-04.tk
* added
    * hentai-pop.com
    * cdn.javtotal.com
    * jav-hentai.host
    * img-king.xyz
    * imagesouls.net
    * xxx.porn0day.com
    * img-hentai.host
    * hentai-king.host
    * imagecrest.com
    * healthygress24.ga
    * motonews.club
    * designinghomey.com
    * kurogaze.net
    * lolinez.com
    * fas.li
    * elde.me
    * nmac.to
    * admy.link
    * moesubs.com
    * img-uploads.com
    * imgreputa.com
    * freephotohostin.com
    * sports14.pw
    * insurance1.tech
    * imgzizi.xyz
    * linkpaid.net
* removed
    * pornprimehd.com

## 5.56.2

* fixed
    * AJAX white list for TamperMonkey
    * sht.io
    * dumppix.com
    * picstream.tv

## 5.56.1

* fixed
    * imgview.net
    * imgclick.com
    * adf.ly
    * imageon.org
    * bunnyforum.org
    * imageporn.eu

## 5.56.0

* fixed
    * imagepearl.com
    * imageberyl.com
    * imagesnake.com
    * freebunker.com
    * sexyxpixels.com
    * spaste.com
* added
    * imgblank.com
    * domaink.ru
    * dmus.in
    * ironimg.net
    * goto.loncat.in
    * edogawa.lon.pw
    * ouo.press
    * designinghomey.com
    * igg-games.com
    * imgrat.com
    * getcomics.gq
    * imgz.pw
    * sipkur.net
* removed
    * bk-ddl.net

## 5.55.0

* fixed
    * imgsay.com
* added
    * pic2pic.ru
    * javtotal.com
    * ehdwallpapers.org
    * img4sharing.com
    * postscreens.info
    * imgsilo.net
    * motosport.pw
    * filmku.lompat.in
    * imagebic.com
    * gunting.in
    * pixsense.net
    * anisubsia.tk
    * lindung.in

## 5.54.2

* fixed
    * spaste.com

## 5.54.1

* fixed
    * imageberyl.com
    * spaste.com

## 5.54.0

* fixed
    * imgcarry.com
    * spaste.com
    * imagepearl.com
* added
    * hentai-king.online
    * naughtygate.net
    * imageshots.com
    * i.hentai-ddl.org
    * picangel.in
    * picstream.tv
* removed
    * picstate.com.alsohe.com

## 5.53.0

* fixed
    * freebunker.com
    * imgcarry.com
    * imgcandy.net
    * ysf.pl
    * spaste.com
* added
    * bunnyforum.org
    * imageberyl.com
    * darpix.desi
    * tinizo.com
    * pic4you.top
    * imgplus.ru
    * imgkings.com
    * imgdiamond.com
    * freeimgup.com
    * imgsen.se
    * imgtrial.com

## 5.52.0

* fixed
    * imgnova.xyz
    * imgseeds.com
    * imgoutlet.com
    * shink.in
* added
    * img-pop.info
    * imgnm.net
    * gadget14.pw
    * auto14.pw
    * fapat.me
    * nar-04.tk
    * spaste.com
    * leechpremium.space
    * naisho.lompat.in

## 5.51.0

* fixed
    * imagesnake.com
    * susutin.com
* added
    * imgsoo.net
    * imgwallet.com
    * awaremmxv.com
* removed
    * imagepong.info

## 5.50.0

* fixed
    * imagepearl.com
* added
    * openload.co
    * adultimg.org
    * fiuxy.net
    * imgicy.com
    * imagehorse.com
    * imguniversal.com
    * picture-bang.net
    * pic-maniac.com

## 5.49.2

* fixed
    * beeimg.com
    * hotimage.uk
    * adf.ly

## 5.49.1

* fixed
    * fix module execution order

## 5.49.0

* fixed
    * img-365.com
    * daily-img.com
    * picturescream.com
    * picturevip.com
    * linkdrop.net
    * pixroute.com
    * imgking.co
    * linksas.us
* added
    * pop-img.info
    * ads-img.info
    * xxxsparrow.com
    * imgdew.com
    * zatnawqy.net
    * imgoutlet.com
    * muucih.com
    * ysf.pl
    * srnk.co
    * rumahsimpel.com
* changed
    * rewrite grunt to gulp

## 5.48.0

* fixed
    * imgnova.xyz
    * linkarus.com
    * 0img.net
    * link.filmku.net
* added
    * hentai-hot.xyz
    * imgseed.com
    * imghit.com
    * imgmain.com
    * dlneko.org
    * coreimg.net
    * myimg.info
    * imgview.net
    * susutin.com
    * disingkat.in

## 5.47.0

* fixed
    * imgtown.net
    * imgnova.xyz
* added
    * linkplugapp.com
    * javcity.com
    * linkcash.ml
    * linkarus.com
    * coeg.in
    * ron.vn
    * imgmaid.net
    * link.filmku.net

## 5.46.0

* fixed
    * imgnova.xyz
    * imgclick.net
    * imagepearl.com
    * bc.vc
* added
    * 18pron.ru
    * sasontnwc.net
    * imgcover.com
    * dimtus.com
    * imgsense.com
    * imggold.org
    * imgve.com
    * ah.pe

## 5.45.1

* fixed
    * sites affected by experimental code

## 5.45.0

* fixed
    * imgbb.net
    * 1dl.biz
    * linksas.us
    * sh.st
* added
    * imagepearl.com
    * fapingpics.com
    * nimzshare.com
    * darpix.ga
    * sxpics.nl
    * xximg.net
    * dewaurl.com
* removed
    * alabout.com

## 5.44.0

* fixed
    * imagescream.com
    * imgbb.net
* added
    * imgnova.xyz
    * hulkimge.com
    * img22.com
    * linksas.us
    * link4ad.com
    * linkajc.com
    * cuzle.com
    * picstate.com.alsohe.com
    * pic2pic.site
    * streamingfrench.net
    * ad4.fr
    * imgurx.net

## 5.43.0

* added
    * imgproject.net
    * imgpython.net
    * xxxscreens.com
    * crd.ht
    * lovechix.com
    * sht.io
    * img2share.com
    * akoam.com
* removed
    * 4shared.com

## 5.42.0

* fixed
    * 1dl.biz
* added
    * dlneko.net
    * photo-up.info
    * link5s.com
    * 365-img.com
    * manteb.in
    * imgcream.com

## 5.41.0

* fixed
    * img-365.com
    * pixsor.com
* added
    * loftlm.ru
    * imgmag.co
    * tawaku.com
    * imgbinbou.com
    * imgnemo.com

## 5.40.0

* fixed
    * eafyfsuh.net
* added
    * imgsay.com

## 5.39.0

* fixed
    * al.ly
* added
    * imgnimz.com
    * itw.me
    * link.animagz.org

## 5.38.0

* fixed
    * sh.st
    * linkshrink.net
* added
    * megaimage.org
    * img-pay.com

## 5.37.2

* fixed
    * sh.st
    * pixsor.com

## 5.37.1

* fixed
    * eafyfsuh.net
    * daily-img.com

## 5.37.0

* fixed
    * imagetwist.com
    * sh.st
    * boxcash.net
    * turboimagehost.com
* added
    * imgkicks.com
    * golfpit.net
    * imgtown.net
    * shotimg.org
    * foxyimg.link
    * imgmaze.com
    * imgease.re
    * 0img.net
    * dlneko.com
    * satuasia.com
    * imgboom.net
    * imgsmile.com
    * goimg.xyz

## 5.36.3

* fixed
    * eafyfsuh.net

## 5.36.2

* fixed
    * eafyfsuh.net

## 5.36.1

* fixed
    * eafyfsuh.net

## 5.36.0

* fixed
    * imgtaxi.com
    * fastpic.ru
* added
    * img-365.com
    * hotimage.uk
    * xxximagenow.com
    * uploadimage.eu
    * imgload.me
    * imghere.net
    * holdthemoan.net
    * sexseeimage.com
    * adyou.me
    * anafile.com
    * myimg.club

## 5.35.0

* removed
    * imageback.info
    * imgrill.com
* added
    * daily-img.com
    * server.sbenny.com
    * iori.us
    * picspornfree.me
    * imageporn.eu
    * sexyxpixels.com
    * imgtornado.com

## 5.34.0

* fixed
    * imgtaxi.com
    * imgadult.com
* added
    * 24avarii.ru
    * imgwet.com (manual captcha)
    * imgdrive.net
    * imgbb.net
    * uimgshare.com
    * imageleon.com
    * img.pornleech.com

## 5.33.0

* fixed
    * linkdecode.com
    * imgking.co
* added
    * imgsicily.it
    * cuteimg.cc
    * nimplus.com
    * picturescream.asia
    * porno-pirat.ru
    * imgtiger.org
    * newimagepost.com
    * teenimage.org
    * funimg.net
    * greasyimage.com
    * avenuexxx.com
    * imgcentral.com

## 5.32.1

* fixed
    * configuration error
    * eafyfsuh.net

## 5.32.0

* fixed
    * linkshrink.net
* added
    * digg.to
    * pix-link.net
    * fuestfka.com
    * eafyfsuh.net
    * shortskip.com
    * forbes.com
* removed
    * photoup.biz

## 5.31.1

* fixed
    * u.shareme.in
    * problem on Firefox 42

## 5.31.0

* fixed
    * empireload.com
    * safelinkreview.com
    * linkshrink.net
    * 08lkk.com
* added
    * nudeximg.com
    * img24.org
    * picturescream.com
    * imgbeer.com
* removed
    * img.acianetmedia.com

## 5.30.0

* fixed
    * safelinkconverter.com
    * empireload.com
    * imagezilla.net
    * damimage.com
    * binbox.io
    * imagedecode.com
* added
    * project-photo.net
    * imgtwyti.com
    * linc.ml
    * st.azhie.net
    * dlneko.com
    * minidroid.net
    * safelinksreview.com
    * multiupfile.com

## 5.29.0

* fixed
    * linkbucks.com
* added
    * pornprimehd.com
    * pasted.co
    * lexiit.com
    * thumbnailus.com

## 5.28.0

* fixed
    * boxcash.net
    * sh.st
* added
    * adfe.es
    * imageon.org


## 5.27.0

* fixed
    * oni.vn
    * lynk.my
    * sh.st
    * linkbucks.com
* added
    * victly.com
    * link.im
    * boxcash.net
* removed
    * coin-ads.com
    * shortin.tk

## 5.26.0

* fixed
    * imgseeds.com
    * imgrock.net
    * empireload.com
    * imgbabes.com
    * binbox.io
    * chronos.to
    * imagebam.com
    * postimg.org
    * tavor-cooperation.de
* added
    * imgdrive.co
    * dereferer.website
    * gallerysense.se

## 5.25.1

* fixed
    * wrong redirection if link has query string
    * error message on configuration page

## 5.25.0

* changed
    * send `Referer` in the header by default
* fixed
    * gca.sh
    * imgtrex.com
    * imgtwyti.com
    * linkdecode.com
    * empireload.com
* removed
    * urlcow.com
    * miniurl.com
* added
    * ohleech.com
    * upmirror.info
    * pimpandhost.com
    * maxmirror.com
    * coolrom.com
    * linkdrop.net
    * cvc.la
    * shink.in
    * dailyss.net
    * erimge.com

## 5.24.0

* removed
    * steamcommunity.com
* fixed
    * gca.sh
    * cur.lv
    * imgslip.com
    * 08lkk.com
    * bc.vc
* added
    * vnl.tuhoctoan.net
    * tavor-cooperation.de
    * ouo.io
    * totaldebrid.org
    * shorti.ga
    * hentaiyoutube.com
    * fileproject.com.br
    * st.benfile.com

## 5.23.0

* changed
    * new configuration to change log level
* removed
    * urlz.so
* added
    * awet.in
    * sortir.in

## 5.22.1

* fixed
    * compatibility for Firefox 37 with GreaseMonkey 2.1
    * compatibility for Firefox 25

## 5.22.0

* fixed
    * imgslip.com
    * binbox.io
    * sh.st
* added
    * chronos.to
    * daily-img.com
    * videogameblogger.com
    * bk-ddl.net
    * imgban.com
    * imgmonkey.com
    * goimge.com
* removed
    * microtec.com.sg

## 5.21.0

* added
    * imgzeus.com
    * larashare.com
    * uplimg.com

## 5.20.0

* fixed
    * binbox.io
* added
    * supercheats.com
    * imgtrex.com
    * loook.ga
    * biglistofwebsites.com
    * arab.sh

## 5.19.1

* fixed
    * srelink.com
    * fastpic.ru
    * sh.st
    * mije.net

## 5.19.0

* fixed
    * 1dl.biz
* added
    * vidto.me
    * imgslip.com
    * lynk.my
    * mije.net
* changed
    * change title if it's working

## 5.18.0

* fixed
    * empireload.com
    * clictune.com
    * fit.sh
    * error on Firefox 39
* added
    * img-planet.com
    * imagelaser.net
    * free-tv-video-online.info
    * urlv2.com
    * clk.im
    * repla.cr
    * all-poster.ru

## 5.17.1

* fixed
    * dl-protect.com

## 5.17.0

* fixed
    * empireload.com
    * a.pomf.se
* removed
    * imagelook.org
    * ouo.io
    * ref.so
* added
    * loadsanook.com
    * sa.ae
    * compul.in
    * dikit.in

## 5.16.0

* added
    * ad2links.com
    * greenpiccs.com
    * mylinkgen.com

## 5.15.0

* fixed
    * shortenurl.tk
    * adf.ly
* removed
    * catpic.biz
    * pic.apollon-fervor.com
    * imgking.us
    * imgbanana.com
* added
    * microtec.com.sg
    * pengaman.link
    * safelinkreview.com
    * bokimage.com
    * segmentnext.com

## 5.14.0

* fixed
    * sandbox problems on Firefox
    * 1dl.biz
    * empireload.com
* added
    * support for Violentmonkey
    * ouo.io
    * leechbd.tk
    * a.pomf.se
    * allkeyshop.com
    * imgtzar.com

## 5.13.1

* fixed
    * sh.sh
    * bc.vc

## 5.13.0

* fixed
    * empireload.com
    * imgseeds.com
    * linkbucks.com survey page
* changed
    * sandbox API

## 5.12.1

* fixed
    * imgsee.me
    * problem with Firefox 36

## 5.12.0

* fixed
    * imgclick.net
* added
    * imageteam.org
    * imgdevil.com

## 5.11.2

* fixed
    * cur.lv

## 5.11.1

* fixed
    * AJAX for GreaseMonkey

## 5.11.0

* fixed
    * imagetwist.com
    * linkbucks.com
    * imgsee.me
* added
    * imageeer.com
    * imgking.co
    * pixxx.me
    * linkdecode.com

## 5.10.0

* fixed
    * safelinkconverter2.com
    * 55888.eu
    * entry script of linkbucks.com
* added
    * uploadrr.com
    * manteb.in
    * empireload.com
    * gca.sh (manual captcha)
    * jnw0.com

## 5.9.2

* fixed
    * error on webkit-based browsers

## 5.9.1

* fixed
    * properly disable leave prompts

## 5.9.0

* added
    * shortenurl.tk
    * st.wardhanime.net
    * imgxyz.net
    * hentaimg.com

## 5.8.0

* fixed
    * jheberg.net
    * linkbucks.com
* added
    * imgrock.net

## 5.7.0

* fixed
    * Safiri support with TamperMonkey
    * onbeforeunload event blocking
* added
    * oni.vn

## 5.6.0

* fixed
    * 08lkk.com
    * adlock.org
* added
    * mantep.in
    * srelink.com
    * teenshot.org
    * vizzy.es
    * st.oploverz.net
    * moesubs.akurapopo.pro
    * dl.nsfk.in
    * gallerynova.se
    * jheberg.net
    * clictune.com
    * 55888.eu
    * imgzap.com
    * kazan.vc

## 5.5.0

* fixed
    * entry scripts for linkbucks.com
    * bc.vc
* added
    * imzdrop.com
    * steamcommunity.com
    * embedupload.com
    * safelinkconverter2.com
    * shorturl.rapeit.net
    * imgpu.com
    * wpc8.com
* changed
    * we have logo now, thanks to [Josh Axey](https://twitter.com/Josh_Axey)

## 5.4.0

* fixed
    * configuraion menu
    * mantap.in
    * binbox.io
* added
    * imagelook.org
    * putlocker.com
    * imgtaxi.com
    * pornimagex.com

## 5.3.0

* fixed
    * dl-protect.com
    * binbox.io
* added
    * imgclick.net
    * ericsony.com
    * imgbanana.com
    * imgtwyti.com
* removed
    * imgdollar.com
    * pic.re
    * imagebucks.com

## 5.2.0

* fixed
    * dl-protect.com
* added
    * binbox.io
    * imgrun.net

## 5.1.0

* fixed
    * configuration page error
    * sylnk.net
* added
    * 4shared.com
    * linkshrink.net

## 5.0.0

* changed
    * rename project
    * detect adf.ly if possible
    * add lite version
* fixed
    * sh.st
    * pixroute.com
* added
    * dl-protect.com
    * mirrorupload.net
    * firedrive.com
    * imgsee.me
    * ethi.in
    * mirrorcreator.com
    * sylnk.net
    * 1tk.us

## 4.42.3

* fixed
    * update some metadata

## 4.42.2

* fixed
    * some typo

## 4.42.1

* fixed
    * sh.st
    * pixroute.com

## 4.42.0

* fixed
    * 1pics.ru
    * 08lkk.com
* added
    * photoup.biz
    * 1dl.biz
    * anonymbucks.com
    * mantap.in
* removed
    * imgskull.info

## 4.41.0

* fixed
    * pic.re
    * imglocker.com
    * imagebucks.biz
    * imagezilla.net
* added
    * imgblow.com

## 4.40.3

* fixed
    * lienscash.com

## 4.40.2

* fixed
    * Some problem with GreaseMonkey 2.0 on Firefox 29

## 4.40.1

* fixed
    * imgmega.com

## 4.40.0

* fixed
    * imagebucks.biz
* added
    * shortin.tk

## 4.39.0

* fixed
    * imgmaster.net
* added
    * img-view.net
    * mt0.org
* removed
    * pixpal.net
    * images.woh.to

## 4.38.0

* fixed
    * some issue on linkbucks.com
    * 08lkk.com
* added
    * picexposed.com
    * imglemon.com
    * pronpic.org
    * imgseeds.com
    * imagebucks.biz

## 4.37.2

* fixed
    * adf.ly issue with Ghostery

## 4.37.1

* fixed
    * bc.vc

## 4.37.0

* fixed
    * imgspice.com
    * dh10thbvu.com
    * add an API to deal with Firefox 30+ (a.k.a. the release of content script breaker)
    * trying to avoid reloading on linkbucks.com
    * sh.st
* added
    * vava.in
    * imgspot.org
    * link-protector.com

## 4.36.0

* fixed
    * pixliv.com
    * imglocker.com
* added
    * img.yt
    * moe.god.jp

## 4.35.1

* fixed
    * grave build script bugs

## 4.35.0

* fixed
    * ad7.biz
    * strip comments in production code
    * resource loading issue
* removed
    * cloudimg.net
* added
    * imgmega.com
    * wzzq.me
    * upan.so
    * gxp.so
    * 08lkk.com
    * pic.re
    * pixliv.com
    * dl.animesave.tk

## 4.34.0

* fixed
    * cur.lv
    * link2dollar.com
* added
    * imgdream.net

## 4.33.0

* fixed
    * fundurl.com
    * dh10thbvu.com
* added
    * theholycross.link2dollar.com
* removed
    * linkbucksmedia.com
    * shr77.com

## 4.32.0

* changed
    * configuration page uses HTTPS by default
    * move to GitHub Pages
* fixed
    * imgsure.com
    * adlock.in -> adlock.org
    * catpic.biz
* added
    * imglocker.com
    * imgrex.com
* removed
    * imgcorn.com
    * hornyimage.com
    * fotohosting.net
    * 1to4.me
    * imagepremium.com
    * urlink.at
    * 4owl.info
    * adv.li
    * bilder-hochladen.net
    * cyberpics.net
    * digitalfrenzy.net
    * filedump.net
    * freeimagehosting.net
    * ibunker.us

## 4.31.0

* fixed
    * rdlnk.co
    * some issue on linkbucks
    * ysear.ch
    * adtr.im
    * xip.ir
    * adcrun.ch
    * some issue on adf.ly
* added
    * u2ks.com

## 4.30.0

* fixed
    * sh.st
* added
    * cpv.bz
    * shr44.com
    * shr55.com
    * cpv.acb.im
    * adf.animechiby.com
* removed
    * xlocker.net
    * gallery.jpavgod.com

## 4.29.0

* fixed
    * some issues on bc.vc
    * survey for adcrun.ch
    * adtr.im
    * ysear.ch
    * adb.ug
    * some issues on adf.ly
    * pixhub.eu
* added
    * ilix.in
    * safeurl.eu
    * 1tiny.net
    * miniurl.tk
    * apploadz.ru
    * adwat.ch
    * gx.si
    * ultshare.com
    * fundurl.com
    * pictureshoster.com
    * picturevip.com
    * pixsor.com
    * postimg.org
    * postimg.net
* removed
    * adli.pw
    * short.pk

## 4.28.1

* fixed
    * ad7.biz
    * cur.lv
    * some issues on linkbucks
    * img-zone.com

## 4.28.0

* fixed
    * noelshack.com
    * sh.st
    * pic-upload.de
* added
    * ysear.ch
    * picamatic.com
    * pic4you.ru
    * pic5you.ru
    * piccash.net
    * picp2.com
    * free.link2dollar.com
    * vzturl.com
    * adv.coder143.com
    * david.nhachot.info
    * dl.nhachot.info
    * fit.sh
    * zzz.gl
    * easyurl.net
    * atu.ca
    * clickthru.ca
    * goshrink.com
    * redirects.ca
    * readthis.ca
    * preview.rlu.ru
    * dapat.in
    * file.tamteo.com
    * n.shareme.in
    * typ.me
    * 01.nl
    * cun.bz
    * 2ty.cc
    * urlinn.com
    * adtr.im
    * xafox.com
    * vir.al
    * similarsites.com
    * oxyl.me
    * ad5.eu
    * kingofshrink.com
    * picstwist.com
    * ddl.animesave.com
    * u.shareme.in
    * dh10thbvu.com
* removed
    * rapeit.net

## 4.27.0

* fixed
    * 1be.biz
    * 1to4.me
    * 3ra.be
    * 4fun.tw
    * adjet.biz
    * adlot.us
    * ah-informatique.com
    * buzurl.com
    * urlcow.com
    * cli.gs
    * coin-ads.com
    * dd.ma
    * adb.ug
    * adf.ly
* added
    * pic2profit.com
    * imgurban.info
    * pixpal.net
    * my-link.pro
    * pic.apollon-fervor.com
    * adf.tuhoctoan.net
* removed
    * zpag.es
    * adultf.ly
    * cliquesbr.com.br
    * ddp.net
    * photoup.biz
    * imgwiev.tk
    * imgjav.tk
    * imgcoco.com

## 4.26.0

* changed
    * add configuration menu back
    * add server-side script source into repository
* fixed
    * imgskull.info
    * shr77.com
    * yooclick.com
* added
    * dragimage.org
    * imgfap.net
    * setlinks.us
    * 2i.cz
    * noelshack.com
    * xlink.me
    * prntscr.com
    * shrink.gs
    * aka.gr
    * tl7.us
    * buzurl.com
    * filoops.info

## 4.25.1

* fixed
    * directupload.net
    * cur.lv
    * ad7.us
    * adb.ug
    * adbla.us
    * adjet.eu
    * bc.vc
    * imgtube.net
    * hit.us
    * shortit.in
    * ssl.gs
    * urlwiz.com
    * wwy.me

## 4.25.0

* fixed
    * bulkimg.info
    * coin-ads.com
    * dd.ma
    * compability with userChrome.js + UserScriptLoader
* added
    * 08lkk.com
    * cf2.me
    * cf3.me
    * cf5.me
    * cf6.co
    * cf7.co
    * ex9.co
    * xt3.me
    * adbla.us

## 4.24.0

* fixed
    * sh.st
    * adf.ly
* added
    * rapeit.net
    * dd.ma
    * go.nicoblog-games.com
    * gamecopyworld.com
    * imgleech.com

## 4.23.0

* fixed
    * pic-upload.de
    * theseforums.com
    * ay.gy
    * adf.ly
* added
    * imgskull.info
    * imgcoin.net

## 4.22.1

* fixed
    * bc.vc

## 4.22.0

* fixed
    * shr77.com
* added
    * imgcoco.com
    * ay.gy
    * adjet.biz
    * linkbucksmedia.com
* removed
    * iiiii.in
    * ulmt.in
    * urlgator.com
    * linkgalleries.net
    * linkseer.net
    * picturesetc.net
    * qvvo.com
    * realfiles.net
    * seriousfiles.com
    * seriousurls.com
    * thesefiles.com
    * thesegalleries.com
    * thosegalleries.com
    * tinybucks.net
    * uberpicz.com
    * ubervidz.com
    * ubucks.net
    * ugalleries.net
    * urlpulse.net
    * zxxo.net

## 4.21.5

* fixed
    * bc.vc

## 4.21.4

* fixed
    * some linkbucks issues
    * bc.vc

## 4.21.3

* fixed
    * some adf.ly issues
    * yyv.co
    * shr77.com

## 4.21.2

* fixed
    * some linkbucks issues
    * adultf.ly
    * bc.vc

## 4.21.1

* fixed
    * some linkbucks issues

## 4.21.0

* fixed
    * some linkbucks issues
    * freeimgup.com
    * some adf.ly issue
* added
    * onlinepic.net
    * imgstudio.org
    * coin-ads.com
* removed
    * flickimg.com
    * hotimg.com
    * imgonion.com
    * imgmoney.com
    * hostpornpics.net
    * love69.org
    * imagehosting.gr
    * alafs.com

## 4.20.0

* fixed
    * allanalpass.com
    * some linkbucks issue
    * xlocker.net
    * help text in configuration page
* added
    * imgking.us
    * bulkimg.info
    * imgpaying.com
    * viidii.info
    * urlcow.com
    * miniurl.com
* removed
    * imagebanana.com
    * adfro.gs
    * juuh.de
    * javimage.us
    * javpicture.us
    * imgpo.st
    * imgurban.info
    * picup.in
    * shareimage.ro
    * javblog.biz
    * howtohemorrhoidscure.com
    * freeuploadimages.org
    * viidii.com

## 4.19.0

* added
    * hosturimage.com
    * imageheli.com
    * photoup.biz
    * img-zone.com
* changed
    * add "external server support" option
    * disable captcha support if above option disabled

## 4.18.0

* added
    * imgvault.pw
    * imagepong.info
    * imageback.info
    * imagebam.com
    * img.spicyzilla.com

## 4.17.0

* fixed
    * imageporter.com
* added
    * javblog.biz
    * imgspice.com

## 4.16.0

* added
    * damimage.com
    * cloudimg.net
    * catpic.biz
    * imgult.com
    * javpicture.us
    * imgflare.com
    * img3x.net

## 4.15.0

* added
    * shr77.com
    * npicture.net
    * overdream.cz
    * overpic.net
    * pic-money.ru

## 4.14.0

* added
    * imgsure.com
    * imgdollar.com
    * mrjh.org
    * myhotimage.com
    * mypixxx.lonestarnaughtygirls.com
* changed
    * re-organize source files

## 4.13.0

* added
    * xlocker.net
    * imgmaster.net
    * cliquesbr.com.br
    * imageview.me
    * 244pix.com
* removed
    * pornpicuploader.com
    * preview.jpavgod.com
    * sangjkay.biz
    * comicalpic.net
    * imagehost.thasnasty.com
    * kly.so
    * raksoyun.com
    * youlinking.com
    * tc.gg
    * eropix.me
    * freeporndumpster.com
    * bilurl.com
    * cl.my
    * imgah.com
    * imgpony.com
    * sexyimg.com
    * 1y.lt
    * biaiai.com
    * bih.cc
    * budurl.ru

## 4.12.0

* added
    * picup.in
    * keptarolo.hu
    * lostpic.net

## 4.11.0

* fixed
    * love69.org
* added
    * adf.acb.im
    * adf.sazlina.com
    * alien.apkmania.co
    * goto.adflytutor.com
    * dl.apkpro.net
    * adfly.itsrinaldo.net

## 4.10.0

* fixed
    * imgchili with deleted content
* added
    * ksn.mx
    * imgtheif.com
    * ipic.su
    * itmages.ru

## 4.9.0

* added
    * imgsavvy.com
    * imgsin.com
    * sh.st

## 4.8.1

* fixed
    * redirect policy on some sites

## 4.8.0

* added
    * imgbin.me
    * imgbox.com
    * imgcarry.com
    * imadul.com

## 4.7.0

* changed
    * add config: change_background, scale_image
* fixed
    * goimagehost.com
* remove
    * imagebam.com
* added
    * love69.org

## 4.6.0

* fixed
    * more normal links on adf.ly
    * wildcard matching rule
* added
    * imgadult.com

## 4.5.0

* fixed
    * normal links on adf.ly
* added
    * myam.me
    * kly.so
    * tc.gg

## 4.4.0

* removed
    * bridgeurl.com
* added
    * sangjkay.biz

## 4.3.0

* added
    * rijaliti.info
    * juuh.de
    * adjet.eu
    * adfro.gs
    * adb.ug
    * 1y.lt
    * ddp.net
    * hit.us
    * urlwiz.com
* removed
    * u.bb

## 4.2.1

* fixed
    * lix.in
    * link2you.ru
    * madlink.sk
    * coinurl.com
    * tr5.in

## 4.2.0

* added
    * adlot.us
    * 1to4.me
    * yooclick.com
    * ad7.biz
    * lix.in
    * link2you.ru

## 4.1.0

* fixed
    * urlcash
    * $.replace
    * coinurl.com
* added
    * picmoe.net
    * img.3ezy.net

## 4.0.0

* changed
    * add a fancy configuration page
    * split redirection stage to enhance speed
    * split image and link redirection
    * accept all url patterns
    * add test cases to test dom module

## 3.26.0

* added
    * imgnext.com
    * imagestime.com
    * imageup.ru

## 3.25.0

* added
    * imgjav.tk

## 3.24.1

* removed
    * urlvisa.com
* fixed
    * remove onbeforeunload event for every sites

## 3.24.0

* added
    * imageshost.ru
    * imageupper.com
    * imagevau.eu
    * imagezilla.net
    * imagik.fr
    * img1.imagilive.com
    * img.acianetmedia.com
    * img.deli.sh

## 3.23.1

* fixed
    * biaiai.com

## 3.23.0

* added
    * images.maxigame.by
    * imageshack.us

## 3.22.0

* added
    * imagebanana.com
    * imagehousing.com
    * imagenetz.de
    * imageno.com
    * imagenpic.com
    * imageontime.com
    * imagepix.org

## 3.21.0

* added
    * image18.org
    * imagedomino.com

## 3.20.0

* removed
    * imgjav.tk
* added
    * images.woh.to
    * hostpornpics.net
    * hotchyx.com
    * hotimages.eu
    * ifap.co
    * ifotos.pl
    * ima.so
    * image2you.ru

## 3.19.0

* added
    * fullimg.com
    * hostzi.com
    * gallerycloud.net
    * ghanaimages.co
    * gratisimage.dk
    * hornyimage.com
    * hostingfailov.com
    * hostingpics.net
    * hostpic.org

## 3.18.0

* added
    * fotosik.pl
    * fotoszok.pl
    * freakimage.com
    * freeimage.us
    * freeimagehosting.net
    * freeimgup.com

## 3.17.0

* added
    * d69.in
    * eropix.me
    * fastpics.net
    * filedump.net
    * flickimg.com
    * fotohosting.net
    * fotoo.pl

## 3.16.0

* fixed
    * imagefruit.com
* added
    * b4he.com
    * casimages.com
    * cubeupload.com
    * digitalfrenzy.net
    * dwimg.com
    * emptypix.com
    * reffbux.com
* removed
    * imgboo.me
    * imgpay.me
    * imageback.info
    * imagepong.info

## 3.15.0

* fixed
    * bilder-space.de
    * funkyimg.com
* removed
    * hostpics.info
* added
    * imagecherry.com
    * imagecurl.com
    * imagecurl.org
    * imageban.ru
    * imageban.net

## 3.14.0

* added
    * nixhelp.de
    * richlink.com

## 3.13.0

* added
    * 1pics.ru
    * 2i.sk
    * 2imgs.com
    * beeimg.com
    * bilder-space.de
    * blackcatpix.com
    * ref.so
    * thasnasty.com
    * chathu.apkmania.co
    * ultry.net
* changed
    * privide a blank page to change config

## 3.12.0

* changed
    * add configurations to enhance compatibility

## 3.11.1

* changed
    * rolling back bc.vc

## 3.11.0

* fixed
    * urlgator.com
* added
    * go2.me
    * nutshellurl.com
* changed
    * trying to optimize bc.vc loading

## 3.10.0

* fixed
    * riurl.com
    * linkbucks.com
    * short.pk
    * ichan.org
    * imgfantasy.com
    * imgwiev.tk
    * reducelnk.com
    * adli.pw
* added
    * urlgator.com
    * nsfw.in
    * bridgeurl.com
    * cli.gs
    * gkurl.us

## 3.9.0

* added
    * yep.it
    * url.ie
    * ah-informatique.com
    * depic.me
    * unfake.it
    * hotshorturl.com

## 3.8.0

* added
    * comyonet.com
    * durl.me
    * anonpic.com
    * cyberpics.net

## 3.7.0

* added
    * javimage.us
    * lnk.in
    * thinfi.com
    * urlms.com
    * vvcap.net

## 3.6.0

* changed
    * imgbabes.com
* fixed
    * sexyimg.com
    * sometimes TamperMonkey may not work
    * adf.ly lock page
* removed
    * imagecherry.com
    * ref.so
* added
    * iiiii.in
    * adultf.ly
    * robo.us
    * zo.mu
    * adli.pw

## 3.5.0

* fixed
    * cookie issues
* removed
    * adf.my.id
    * 4ks.net
    * mhz.me
    * urlsir.com
* added
    * tinyarrows.com

## 3.4.0

* fixed
    * exception's namespace
* added
    * euro-pic.eu
    * miragepics.com
    * fotolink.su
    * x.pixfarm.net
* changed
    * use resource to load css and background

## 3.3.0

* fixed
    * fix global scope for TamperMonkey's incomplete sandbox model
* added
    * imagehosting.gr
    * imgpay.me
* changed
    * image resizing and centering

## 3.2.2

* fixed
    * API error
    * imageporter.com
    * imagevenue.com

## 3.2.1

* fixed
    * duplicated rules
* changed
    * do not uglify script

## 3.2.0

* fixed
    * amateurfreak.org
    * imgnip.com
    * imgbar.net
    * imagescream.com
    * goimagehost.com
* added
    * imagefruit.com
    * cash4files.com
    * goneviral.com
    * freegaysitepass.com
    * peekatmygirlfriend.com
    * pornyhost.com
    * clb1.com
    * urlgalleries.com
    * urlcash.com
    * reducelnk.com

## 3.1.0

* added
    * imgboo.me
* fixed
    * broken replaceBody function

## 3.0.0

* removed
    * gzvd.info
    * image.torrentjav.net
    * youfap.com
    * baberepublic.com
    * hentaita.com
    * 9.bb
    * image69.us
    * jpdown.info
    * pushba.com
    * imgwoot.com
    * hosterbin.com
    * ligasampiona.com
    * imagejumbo.com
    * imgtrick.com
* changed
    * split script to parts

## 2.25.1

* fixed
    * linkbucks
    * urlz.so
    * imgbabes.com
    * funkyimg.com
    * imgonion.com

## 2.25.0

* fixed
    * ulmt.in
* added
    * urlz.so
    * ity.im

## 2.24.1

* fixed
    * cl.my
    * broken loop on Chrome

## 2.24.0

* fixed
    * adv.li
    * turboimagehost.com
    * bc.vc
    * pixhost.org
    * pics-money.ru
    * javelite.tk
* added
    * go.phpnulledscripts.com
* removed
    * advertisingg.com

## 2.23.0

* added
    * megaline.co
    * lienscash.com

## 2.22.1

* fixed
    * ibunker.us

## 2.22.0

* fixed
    * imgbabes.com
    * adlock.in
    * gallery.jpavgod.com
* added
    * yfrog.com
    * dumppix.com
    * subirimagenes.com
    * screenlist.ru
    * freeporndumpster.com
    * hotimg.com
    * freebunker.com
    * ibunker.us
    * picshare.geenza.com
* removed
    * adjoin.me
    * linkbee.com
    * shortit.in
    * picjav.net

## 2.21.0

* added
    * imgbabes.com
    * bat5.com
    * detonating.com
    * urlcash.org
    * looble.net
    * xxxs.org
    * celebclk.com
    * eightteen.com
    * smilinglinks.com
    * ulmt.in
    * cl.my
    * budurl.ru

## 2.20.0

* added
    * adv.li
    * cf.ly
    * xip.ir
    * seomafia.net
    * 4fun.tw
    * imagesnake.com

## 2.19.0

* added
    * howtohemorrhoidscure.com
    * p.pw
    * 3ra.be
    * urlsir.com
    * urlvisa.com
    * biaiai.com
    * bilurl.com
    * pixroute.com
    * adf.my.id
    * raksoyun.com
    * riurl.com
    * stash-coins.com
    * ref.so
    * rdlnk.co

## 2.18.3

* fixed
    * adf.ly
    * madlink.sk

## 2.18.2

* fixed
    * adlock.in

## 2.18.1

* fixed
    * bc.vc

## 2.18.0

* added
    * short.pk
    * bih.cc
    * mhz.me
    * tr5.in
    * link.tl
    * ssl.gs
    * hentai-hosting.com
    * z.gs
    * cur.lv
    * coinurl.com
    * url.fm
    * adlock.in

## 2.17.0

* added
    * funkyimg.com
    * shareimage.ro
    * pornpicuploader.com
    * imagepremium.com
    * freeuploadimages.org
    * tinypic.com
    * imagearn.com
    * bildr.no
    * bilder-upload.eu
    * bild.me
    * bayimg.com
    * wwy.me
    * shortit.in
    * fly2url.com
    * zpoz.net
    * 4ks.net
    * youlinking.com
* fixed
    * adf.ly
    * adcrun.ch
* removed
    * imagerabbit.com
    * s21.imgtube.us

## 2.16.0

* added
    * fastpic.ru

## 2.15.0

* added
    * imgcorn.com
    * croftimage.com
    * imageback.info
    * imagepong.info
* fixed
    * imagecorn.com
    * imgwoot.com
    * imagedecode.com

## 2.14.0

* added
    * pic-upload.de
    * bilder-hochladen.net
* fixed
    * abload.de
    * directupload.net

## 2.13.1

* fixed
    * adf.ly

## 2.13.0

* added
    * qrrro.com
* fixed
    * 1be.biz

## 2.12.1

* fixed
    * adf.ly
    * imgnip.com

## 2.12.0

* added
    * 1be.biz
    * pixup.us

## 2.11.0

* added
    * adultmove.info
    * h-animes.info
    * hosterbin.com
    * imagefolks.com
    * imagecandy.net
    * imagechili.net
    * imgtiger.com
    * imgpony.com
    * imgtrick.com
    * imgtube.net
* fixed
    * imgcloud.co
* removed
    * 2owl.net
    * kissdown.com

## 2.10.0

* added
    * goimagehost.com
    * hostpics.info
    * imagescream.com
    * imgfantasy.com
    * imgcloud.co
    * imagejumbo.com
    * imgnip.com
    * x45x.info
* fixed
    * imagerabbit.com
    * imgwiev.tk
* deprecated
    * games8y.com
    * kissdown.com


## 2.9.0

* added
    * imgah.com
* fixed
    * pics-money.ru
    * imgpo.st
    * imgserve.net


## 2.8.1

* fixed
    * fix wrapped body style
    * imgah.com


## 2.8.0

* added
    * comicalpic.net
    * image.torrentjav.net
    * preview.jpavgod.com
    * sexyimg.com
    * zeljeimage.com
    * amateurfreak.org
    * ligasampiona.com
* change
    * centralize wrapped image
    * remove timer event for wrapped body
    * run at document start


## 2.7.3

* fixed
    * imgah.com


## 2.7.2

* change
    * Always disable popup windows


## 2.7.1

* fixed
    * image69.us
    * zonezeedimage.com


## 2.7.0

* added
    * imagepicsa.com
* fixed
    * imagecherry.com
    * imgmoney.com
    * imgonion.com
    * imgrill.com
* change
    * Add log on error
    * indention style changed


## 2.6.2

* fixed
    * picjav.net
    * image69.us


## 2.6.1

* fixed
    * GreaseMonkey auto update problem


## 2.6.0

* added
    * abload.de
    * imgbar.net
    * imgwoot.com
* fixed
    * imagedecode.com


## 2.5.0

* added
    * advertisingg.com
    * imagebam.com
    * gallery.jpavgod.com
* fixed
    * bc.vc
* changed
    * redirect to image itself for some sites


## 2.4.0

* added
    * zonezeedimage.com
* fixed
    * jpdown.info
* changed
    * redirect to image itself for some sites


## 2.3.0

* added
    * pixhub.eu
    * jpdown.info
    * iamgedecode.com
    * imgah.com
* fixed
    * 4owl.info


## 2.2.0

* added
    * imgurban.info
    * directupload.net
    * picfox.org
    * javelite.tk
    * imgmoney.com
* fixed
    * 4owl.info


## 2.1.2

* fixed
    * really fix url patterns in metadata block


## 2.1.1

* fixed
    * GreaseMonkey install problem


## 2.1.0

* added
    * 4owl.info
    * bc.vc (shortcut)
    * s21.imgtube.us
* fixed
    * adf.ly
* changed
    * use match instead of include


## 2.0.1

* fixed
    * imageporter.com

## 2.0.0

* added
    * picjav.net/x
    * imagecorn.com
    * imagehosting.2owl.net
    * imgdino.com
* fixed
    * adf.ly
        * remove iframe
    * gzvd.info
        * don't redirect if picture was removed
    * hentaita.com
        * don't redirect if picture was removed
* changed
    * introduced more rules to match sites


## 1.1.2

* fixed
    * picjav.net


## 1.1.1

* fixed
    * picjav.net/picjav2


## 1.1.0

* added
    * hentaita.com
    * imgonion.com
    * imgrill.com
    * picjav.net/picjav2
    * imagecherry.com
* fixed
    * image69.us
        * fix URL matching
    * picjav.net
        * fix URL matching

* changed
    * drop String rules support
    * pass captured RegExp strings into action
    * use strict mode in whole script


## 1.0.1

* added
    * image69.us
    * gzvd.info
    * picjav.net
* fixed
    * imagetwist.com
        * remove fullscreen overlay
* changed
    * add @updateURL and @downloadURL in metadata


## 1.0.0

* initial release<|MERGE_RESOLUTION|>--- conflicted
+++ resolved
@@ -1,12 +1,9 @@
 ## TBA
 
 * fixed
-<<<<<<< HEAD
+    * imgoutlet.pw
+* added
     * 22pixx.xyz
-=======
-    * imgoutlet.pw
->>>>>>> 41bb5ee5
-* added
     * adzurl.cf
     * cutpaid.com
     * naturalhealthy.xyz
