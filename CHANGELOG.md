## TBA

<<<<<<< HEAD
* added
    * 123short.biz
    * advancedautorepairtips.me
    * allreports.site
    * beast-birds.com
    * boardgift.com
    * ckk.ai
    * clixg.com
    * cutls.co
    * dislooks.com
    * drivehub.link
    * elkhbrel7sry.com
    * entretendonaweb.ga
    * ez4link.org
    * gamesindians.com
    * infotrendy.me
    * jelajahinternet.me
    * kurosafety.menantisenja.com
    * mawdok.com
    * newsinjules.com
    * oload.network
    * ommantrameditation.com
    * onaah.com
    * pafpaf.info
    * razerflixs.com
    * takeitfor.me
    * talkittechy.com
    * techfinda.com
    * techmen-world.com
    * templink.org
    * tomient.com
    * wrap-w0rld.com
    * yasinews.xyz
=======
* fixed
    * adf.ly
    * mirrored.to
    * naturalhealthy.xyz
    * pimpandhost.com
>>>>>>> db08db3a

## v6.36.0

* fixed
    * cutwin.com
    * icutlink.com
    * slink.bid
    * kakkoiisafe.us
    * mylink.zone
* added
    * 5brgedid.com
    * adpaytm.com
    * advance-wishingjs.com
    * agradarpan.com
    * android-1.com
    * autocarsmagz.xyz
    * bestscholaeshipdegree.date
    * bloggingraja.com
    * cu3.io
    * daily-sale.in
    * dailyimages.xyz
    * directedlink.net
    * downloaddoom.com
    * earnwithshortlink.com
    * efshort.com
    * el3id.site
    * enrt.eu
    * gamemod.pro
    * getpocket.xyz
    * govtsmartjob.com
    * healthykk.com
    * hello.tribuntekno.com
    * ilinkshortx.com
    * layarkaca21.vip
    * linkfay.com
    * linksupto.com
    * merdekaid.online
    * mirrorace.com
    * mooddisorder.co
    * multifilemirror.com
    * mutharammss.xyz
    * namiyt.com
    * nooyul.co
    * oko.sh
    * oload.services
    * onle.co
    * openloed.co
    * ourtechnoew.xyz
    * profitstudy.xyz
    * pucuk.xyz
    * realsht.mobi
    * royalown.review
    * shortye.net
    * shtme.co
    * starvate.in
    * starzone.cc
    * sxtsquad.com
    * techkti.com
    * technodia.xyz
    * thanda.xyz
    * thegyaanipoint.com
    * thinana.xyz
    * trackywe.in
    * travelwithtricks.me
    * uii.io
    * uplinkto.me
    * viralcollect.info

## v6.35.0

* fixed
    * cutwin.us
    * openload.co
    * sweetlantern.com
    * vivads.net
    * za.gl
* added
    * abouttech.space
    * adlpu.com
    * amenitiees.com
    * arba7co.com
    * 123link.carpartsviet97.site
    * click2url.online
    * coolmitten.com
    * cooltxtgen.com
    * cosmicmony.com
    * dausel.co
    * funnyquiz.blog
    * getfreshcloud.xyz
    * jejaklagu.com
    * khraba.com
    * kpscthulasilogin.info
    * ln435.online
    * lnkjob.com
    * lnks4all.com
    * miniurl.pw
    * oladblock.me
    * oladblock.xyz
    * partqb2i.com
    * pebisnis-muda.com
    * pingit.im
    * sciencelife.ga
    * shophipro.xyz
    * shortlinko.com
    * sk-ip.ru
    * slink.bid
    * suarankri.me
    * tabakhelo.com
    * techinhub.xyz
    * technocanvas.xyz
    * thin.at
    * utimetableresult.in
    * viralnow.xyz
    * xpickle.club

## v6.34.0

* fixed
    * adf.ly (maranhesduve.club, uclaut.net)
    * imgbaron.com
    * mirrored.to
    * shortly.xyz
    * sweetlantern.com
    * tmearn
* added
    * ad4msan.ml
    * ad4msan.win
    * blog.langw.web.id
    * click2-url.com
    * cuti.in
    * elsfile.org
    * filemedia.net
    * haxrs.com
    * k2nblog.com
    * kidsors.xyz
    * leechpremium.link
    * linksht.com
    * makeurl.co
    * newskart.xyz
    * oladblock.services
    * short2win.me
    * tout-debrid.net
    * turkdown.com
    * updatetribun.org
    * ux9.de
    * wikiall.org
    * zi.ht

## v6.33.0

* fixed
    * oload.space
    * shrt10.com
* changed
    * path rule in reklama.js
    * path rule in openload.co.js
    * added new overlay remover in linkdrop.js
    * added two new handlers in linkdrop.js
* added
    * bakilink.com
    * blameless.work
    * cl250.club
    * click2see.desi
    * clkpay.com
    * clkpays.com
    * cu2.io
    * elil.cc
    * ely-om7.com
    * empearn.com
    * empireshort.com
    * enewstalk.com
    * factural.com
    * gossipcorners.com
    * healthhindigyan.in
    * imageoptimizer.us
    * imageshtorm.com
    * imgazure.com
    * imguur.pictures
    * jainjinvani.com
    * ln11.xyz
    * newupdatesonline.com
    * reb7konline.com
    * sh11.xyz
    * shaggyimg.pro
    * shorted.id
    * shrinkbuck.com
    * tabeikh.com
    * tarnwh2i.com
    * tradeguru.xyz
    * uptoos.com
    * url.hulblog.com
    * wishes2.com
    * xaoutchouc.live
    * yesmoviesapp.info
    * yourw-ay.com

## v6.32.0

* fixed
    * hexafile.net
* added
    * ecoimages.xyz
    * hikarinoakariost.info
    * imagespublic.tk
    * imgsee.net
    * oload.space

## v6.31.0

* fixed
    * idsly.bid
    * idsly.net
    * imgfile.net
    * wicr.me
* added
    * 4short.tk
    * akanosora.com
    * ally.shortens.co
    * arba7kpro.com
    * crabcut.net
    * cutadlink.net
    * cuto.io
    * cutwin.us
    * download-mirror.ga
    * dukun-cit.com
    * dutchycorp.space
    * earn.theplusit.ro
    * earnmoneytalk.com
    * fabsdeals.com
    * flaz.link
    * geki.tech
    * goou.in
    * icutlink.com
    * lapak.link
    * mrfourtech.com
    * oload.live
    * sardeath.com
    * skip.az
    * tech4utoday.com
    * techandreview.info
    * uiz.io
    * urlsamo.com
    * yametesenpai.xyz

## v6.30.0

* fixed
    * imgfile.net
* added
    * 123link.vip
    * 1921681254.tech
    * 1idsly.com
    * 2fly.me
    * bloggingdekh.xyz
    * btc.ms
    * chrt.pw
    * counsellingresult2016.in
    * curs.co
    * cuus.io
    * drakorsafe.tech
    * fopkodiak.site
    * gsmzone.site
    * iitjeemainguide.in
    * imgbaron.com
    * khabratk.com
    * lewat.in
    * lewat.wibuindo.com
    * lin65.me
    * lindung.me
    * linkorlink.com
    * lotechnocan.org
    * omglyrics.com
    * omgmusik.com
    * programsfre.com
    * safelinkblogger.com
    * shortearn.eu
    * shortid.co
    * shrink.vip
    * skinnycat.org
    * sub2unlock.com
    * szs.pw
    * technlab.com
    * tinylink.run
    * unduh.in
    * wibuindo.xyz
    * xxx.fopkodiak.site

## v6.29.0

* fixed
    * 22pixx.xyz
    * mykinggo.com
    * win4cut.com
* added
    * 3rab-cash.com
    * blogginggyanbox.com
    * buyitonline.store
    * cuee.io
    * cuturl.in
    * gifsis.com
    * giga74.com
    * idsly.net
    * imagescanner.cc
    * imgcloud.pw
    * li-nkz.com
    * lpe.pw
    * marivelkece.xyz
    * multiimg.com
    * nekopoi.ga
    * oload.club
    * openload.pw
    * payskip.org
    * picstate.com
    * pinkhindi.com
    * postimg.cc
    * shln.pw
    * srtfly.com
    * yourtechguider.com

## v6.28.0

* fixed
    * greget.space
* added
    * 8o.ee
    * buy-in-599rs.win
    * cyahealth.com
    * eatings.stream
    * ershadat.com
    * idsly.org
    * link5s.co
    * linku.us
    * safelinkreviewx.com
    * xemlink.net
    * z2i.com
* removed
    * pixsense.net
    * safelinkconverter2.com
    * safelinkreviewer.com
    * safelinksreview.com

## v6.27.0

* fixed
    * linkdrop.net
    * 1be.biz
* added
    * businessiss2.info
    * link2link.cf
    * lonelymoon.net
    * megaurl.link
    * skipurls.com
    * smarteasystudy.com
    * stt.awsubs.co

## v6.26.0

* fixed
    * imgfile.net
    * xxxwebdlxxx.org
* added
    * awsubsco.ml
    * clk.ink
    * cuio.io
    * irisvera.com
    * oload.fun
    * plantaheim.com
    * probusinesshub.com
    * pss.pw

## v6.25.0

* fixed
    * 22pixx.xyz
    * spacetica.com
* added
    * adsrt.me
    * e2s.cc
    * glory-link.com
    * idnation.net
    * lwt.pw
    * picbaron.com
    * stfly.press
    * teknologilink.com
    * zutrox.link

## v6.24.0

* added
    * 1ink.info
    * clk.icu
    * healthtod.com
    * shortly.xyz

## v6.23.0

* fixed
    * fastpic.ru
    * oturl.com
* added
    * shtlink.co
    * won.pe

## v6.22.0

* fixed
    * imgoutlet.pw
* added
    * 22pixx.xyz
    * adzurl.cf
    * cutpaid.com
    * naturalhealthy.xyz
    * oload.cc
    * shortglobal.com
    * tpx.me
    * vnurl.xyz
    * xxx.sexex.xyz

## v6.21.0

* fixed
    * beeimg.com
    * imagetwist.com
    * imgoutlet.pw
    * imgprime.com
    * picmoza.com
* added
    * autoride.pw
    * javtor.com
    * oload.cloud
    * topurl.net

## v6.20.0

* fixed
    * adsrt.com
    * bolaoke.club
    * sehatsegar.net
    * imagetwist.com
* added
    * akoam.net
    * drivefiles.bid
    * drive.jepitkertas.com
    * link4win.net
    * linksad.net
    * swzz.xyz
* removed
    * akoam.com

## v6.19.0

* fixed
    * autolinkach.com
    * bolaoke.club
    * davinsurance.com
    * psl.pw
* added
    * adskipme.com
    * cll.press
    * fmlawkers.club
    * hexafile.net
    * indexmovie.club
    * insurance-waifu.cf
    * javlibrary.com
    * link4win.com
    * picclock.ru
    * picmoza.com
    * shrtfly.net
    * skyinsurance.ml
    * spacetica.com
    * speedcar.club
    * telolet.in
* removed
    * susutinv2.com

## v6.18.0

* fixed
    * itiad.com
    * mirrored.to
* added
    * 123link.pro
    * cashat.net
    * cutsouf.com
    * dawnstation.com
    * flylink.io
    * imgant.com
    * link.tl
    * linkvip.tk
    * lnkshrnk.net
    * niagoshort.com
    * picpic.online
    * rhvgmritmziwcm.net
    * short2win.net
    * ujv.al
    * ujv.me
    * win4cut.com

## v6.17.0

* fixed
    * linkdrop.net
* added
    * awcar.icu
    * converthinks.xyz
    * davinsurance.com
    * fiuxy.bz
    * getinfos.net
    * getlink.pw
    * imageblinks.com
    * imgdew.pw
    * imgmaze.pw
    * imgtown.pw
    * imgview.pw
    * onepiece-ex.com.br
    * s.yukisubs.com
* removed
    * imgdew.com
    * imgmaze.com
    * imgtown.net
    * imgview.net

## v6.16.0

* fixed
    * coshink.co
    * mirrored.to
* added
    * adcoin.me
    * clk.sh
    * hdmoza.com
    * imgjazz.com
    * linkach.com
    * linktor.io
    * lyon.kim
    * skips.link
    * za.gl

## v6.15.0

* fixed
    * cut-earn.com
    * cutearn.ca
    * link-zero.com
    * payskip.me
    * plantaheim.web.id
* added
    * 22pixx.xyz
    * autech.xyz
    * cut-win.com
    * gocitlink.com
    * idsly.bid
    * licklink.net
    * mirrored.to
    * mykinggo.com
    * sweetlantern.com
    * tinylinks.net
    * vivads.net
    * wicr.me

## v6.14.0

* fixed
    * anjay.info
    * bit-url.com
    * catcut.net
    * coinlink.co
    * imagetwist.com
    * mirrorcreator.com
    * moesubs.com
* added
    * by6dk.com
    * dwindly.io
    * foxurl.net
    * glinks.me
    * imageko.com
    * intercelestial.com
    * itiurl.co
    * kurosafe.menantisenja.com
    * kurosafe.online
    * kurosafe.website
    * kuylink.com
    * losstor.com
    * met.bz
    * payskip.me
    * sehatsegar.net
    * tetew.info
    * tokenfly.pw
* removed
    * lix.in
    * zintata.com

## v6.13.0

* fixed
    * earnbig.ca
    * gg-l.xyz
    * imagebam.com
    * lifesurance.info
    * ourl.io
    * petty.link
    * pnd.tl
    * shrinkearn.com
    * spaste.com
    * tl.tc
    * wi.cr
* added
    * admew.com
    * anjay.info
    * bolaoke.club
    * businessforyouand.me
    * designmyhomee.com
    * earn-url.com
    * eklink.net
    * id-securelink.xyz
    * kakkoiisafe.us
    * likn.xyz
    * linkexa.com
    * link-zero.com
    * novaenreta.space
    * shon.xyz
    * shrtfly.com
    * simaholina.xyz
    * skinnycat.net
    * sloomp.space
    * tiny.ec
    * tny.ec
    * tojros.tk
    * turkdown.com
* removed
    * 244pix.com
    * adlock.org
    * b4he.com
    * bilder-space.de
    * buzurl.com
    * cash4files.com
    * cf2.me
    * cf3.me
    * cf5.me
    * cf6.co
    * cf7.co
    * dd.ma
    * dh10thbvu.com
    * dwimg.com
    * ex9.co
    * fapoff.com
    * galleries.bz
    * goneviral.com
    * gxp.so
    * hashe.in
    * hit.us
    * hornywood.tv
    * ilovebanten.com
    * imagescream.com
    * imgchili.com
    * imgchili.net
    * imgdiamond.com
    * imghere.net
    * imgsmile.com
    * ironimg.net
    * kokemoon.com
    * link-earn.com
    * link2you.ru
    * linkhits.us
    * lovechix.com
    * megaline.co
    * miniurl.tk
    * picbucks.com
    * picturescream.asia
    * picturescream.com
    * postscreens.info
    * shark.vn
    * theseforums.com
    * tnabucks.com
    * topload.pro
    * tubeviral.com
    * u2ks.com
    * ultrafiles.net
    * urlst.me
    * x45x.info
    * xip.ir
    * xiw34.com
    * xt3.me
    * zbqhfbetlmni.net
    * zff.co

## v6.12.0

* fixed
    * videogamesblogger.com
    * viidii.info
    * gameinfo.pw
    * megaurl.in
    * cuon.io
    * gsurl.me
    * sehatlega.com
    * apasih.pw
    * icutit.ca
    * adpop.me
* added
    * itiad.com
    * prnt.sc
    * imgmass.com
    * shrten.xyz
    * crus.io
    * 4cut.io
    * imageshimage.com
    * imgrock.pw
    * koylinks.win
    * tr.link
    * oload.download
    * taive.in
    * payshorturl.com
    * oturl.com
    * loadurl.com
    * vinaurl.net
    * lopte.pro
    * man2pro.com
    * urltips.com
    * raolink.com
    * imgbalana.com
* removed
    * x.pixfarm.net
    * vvcap.net
    * imageontime.com
    * imagepicsa.com
    * imagehorse.com
    * zonezeedimage.com
    * zeljeimage.com
    * croftimage.com
    * myhotimage.com
    * bokimage.com
    * imgnext.com
    * img.spicyzilla.com
    * imgtwyti.com
    * imgxyz.com
    * imgdevil.com
    * imgban.com
    * imgpu.com
    * imgbeer.com
    * imgwet.com
    * imgnimz.com
    * imgbinbou.com
    * img22.com
    * imgcover.com
    * imgblank.com
    * imgreality.com
    * img-zone.com
    * img-uploads.com
    * imgblow.com
    * img4sharing.com
    * imagefolks.com
    * freephotohostin.com
    * imgult.com
    * xxximagenow.com
    * xxxsparrow.com
    * playimg.com
    * picstwist.com
    * ericsony.com
    * uplimg.com
    * lexiit.com
    * thumbnailus.com
    * newimagepost.com
    * fapingpics.com
    * i.imgslip.com
    * hentai.imgslip.com
    * goimge.com
    * nimplus.com
    * nudeximg.com
    * imgcoin.net
    * imgfap.net
    * imgcandy.net
    * imgmaster.net
    * imgrun.net
    * imgboom.net
    * imgpics.net
    * imagesouls.net
    * imagelaser.net
    * picture-bang.net
    * project-photo.net
    * pix-link.net
    * golfpit.net
    * shotimg.org
    * adultimg.org
    * dragimage.org
    * imgmag.co
    * bulkimg.info
    * photo-up.info
    * myimg.info
    * img-pop.info
    * vava.in
    * pixxx.me
    * picspornfree.me
    * imgload.me
    * fapat.me
    * pic2pic.ru
    * 24avarii.ru
    * loftlm.ru
    * 18pron.ru
    * imgplus.ru
    * imgease.re
    * goimg.xyz
    * pic2pic.site
    * sxpics.nl
    * darpix.desi
    * pic4you.top
    * imgsen.se
    * imgtwyti.net
    * imgtwyti.com
    * hentai-baka.com
    * jav-hentai.host
    * img-hentai.host
    * hentai-king.host
    * img-king.xyz
    * imgbb.net
    * imgtor.pw
    * imageporn.eu
    * imgzizi.xyz
    * 08lkk.com
    * greenpiccs.com
    * pornimagex.com
    * pixhub.eu
    * picmoe.net
    * pic2profit.com
    * picp2.com
    * imgrex.com
    * img3x.com
    * imagevau.eu
    * img.deli.sh
    * imgsicily.it
    * pictureshoster.com
    * javcity.com
    * imgtheif.com
    * imgsure.com
    * imguniversal.com
    * imgpaying.com
    * imgmega.com
    * imgzeus.com
    * imgmaid.net
    * imzdrop.com
    * imgdrive.co
    * cuteimg.cc
    * imgtiger.org
    * imggold.org
    * myimg.club
    * foxyimg.link
    * coreimg.net
    * chronos.to
    * imgnova.xyz
    * hentai-hot.xyz
    * hentai-king.online
    * imglocker.com
    * imgleech.com
    * img.pornleech.com
    * imgsense.com
    * imagebic.com
    * daily-img.com
    * picangel.in
    * imgbin.me
    * img3x.net
    * img24.org
    * imagik.fr
    * hostingfailov.com
    * imagecherry.com
    * fotoszok.pl.com
    * picturevip.com
    * uploadimage.eu
    * anonpic.com
    * imagepix.org
    * imageheli.com
    * imgtube.net
    * pixliv.com
    * imagearn.com
    * image18.org
    * hentaimg.com
    * ghanaimages.co
    * blackcatpix.com
    * fastpics.net
    * ifap.co
    * avenuexxx.com
    * 2imgs.com
    * xlink.me
    * wzzq.me
    * victly.com
    * upan.so
    * ultshare.com
    * typ.me
    * dlneko.com
    * dlneko.net
    * dlneko.org
    * rumahsimpel.com
    * safelinkair.com
    * healthygress24.ga
    * kombatch.amankan.link
    * gadget14.pw
    * auto14.pw
    * nar-04.tk
    * gadget13.com
    * autorp.us
    * anisubsia.tk
    * insurance1.tech
    * freeanimeonline.xyz
    * shorten.id
    * getcomics.gq
    * miuitutorial.gq
    * awsubs.cf
    * awsubsco.ga
    * satuasia.com
    * tawaku.com
    * link.filmku.net
    * muucih.com
    * telolet.in
    * designinghomey.com
    * sinopsisfilmku.com
    * sidespace.net
    * erogedownload.net
    * otoviral.racing
    * sipkur.us
    * aw-games.net
    * ww3.manteb.in
    * streamingfrench.net
    * stash-coins.com
    * srnk.co
    * smll.io
    * shortskip.com
    * shortenurl.tk
    * pengaman.link
    * urlgo.gs
    * shink.in
    * qaafa.com
    * digg.to
    * short.est
    * setlinks.us
    * robo.us
    * riurl.com
    * rijaliti.info
    * reffbux.com
    * rapeit.net
    * oxyl.me
    * ohleech.com
    * mt0.org
    * moe.god.jp
    * moesubs.akurapopo.pro
    * dl.nsfk.in
    * madlink.sk
    * mantap.in
    * mantab.in
    * mantep.in
    * manteb.in
    * st.oploverz.net
    * awaremmxv.com
    * looy.in
    * loook.ga
    * lnx.lu
    * lnk.in
    * indexmovie.me
    * ilix.in
    * priva.us
    * leechbd.tk
    * link-protector.com
    * link2dollar.com
    * cvc.la
    * boxcash.net
    * anonymbucks.com
    * 3ra.be
    * 2ty.cc
    * adjet.biz
    * adfe.es
    * dereferer.website
    * dikit.in
    * elde.me
    * ethi.in
    * fit.sh
    * fundurl.com
    * gca.sh
    * repla.cr
    * go2.me
    * linkajc.com
    * link5s.com
    * fastdecode.com
    * linkdolar.xyz
    * linkpaid.net
    * dapat.in
    * cf.ly
    * link.animagz.org
    * gunting.in
    * linc.ml
    * adcrun.ch
    * 1tk.us
    * adbla.us
    * tl7.us
    * gx.si
    * adwat.ch
    * fly2url.com
    * urlwiz.com
    * ultry.net
    * wwy.me
    * myam.me
    * ssl.gs
    * srk.gs
    * cun.bz
    * vizzy.es
    * kazan.vc
    * linkcash.ml
    * adtr.im
    * goolink.me
    * earningurl.com
    * sflnk.me
    * 3rabshort.com
    * adlink.guru
    * cypt.ga
    * filesbucks.com
    * elink.link
    * payurl.me
    * url.ht
    * pir.im
    * bol.tl
    * adfly.tc
    * kokemoon.com
    * top9space.com

## v6.11.0

* fixed
    * adf.ly
    * 123link.pw
    * 1dl.biz
    * 1be.biz
    * cut4links.com
    * tmearn.com
    * clik.pw
* added
    * adsvy.com
    * vnurl.net
    * short2win.com
    * dz4link.com
    * royurls.bid
    * gameinfo.pw
    * adshort.co
    * tocdo.in
    * iiv.pl
    * animeforce.stream
    * oload.win
* removed
    * freegaysitepass.com
    * fuestfka.com
    * deb.gs
    * sexpalace.gs
    * dumppix.com
    * postimg.net
    * imageview.me
    * hentai-hosting.com
    * javtotal.com
    * imgurban.info
    * d69.in
    * images.maxigame.by
    * gratisimage.dk
    * npicture.net
    * onlinepic.net
    * imgurx.net
    * z.gs
    * adultmove.info
    * reducelnk.com
    * amy.gs
    * any.gs
    * dyo.gs
    * imgdream.net
    * imgnm.net
    * imgsilo.net
    * imgsoo.net
    * imagepearl.com
    * imagecrest.com
    * itmages.ru
    * 1pics.ru
    * javelite.tk
    * crd.ht
    * adshort.im
    * adshort.pro
    * adshort.in
    * daily-img.com
    * img-365.com
    * 365-img.com
    * xxx.porn0day.com
    * picamatic.com
    * ehdwallpapers.org
    * imgdomino.com
    * emptypix.com
    * imageleon.com
    * sexyxpixels.com
    * gallerysense.se
    * gallerynova.se
    * maxmirror.com
    * larashare.com
    * iori.us
    * firedrive.com
    * arab.sh
    * anafile.com
    * ysf.pl
    * zo.mu
    * zzz.gl
    * mypixxx.lonestarnaughtygirls.com
    * h-animes.info

## v6.10.0

* fixed
    * mirrorcreator.com
    * imgadult.com
    * imgwallet.com
    * imgtaxi.com
    * telondasmu.com
    * imgprime.com
    * clk.press
    * short.pe
    * urlcloud.us
    * ourl.io
    * linkdrop.net
    * adf.ly
* added
    * cutl.in
    * cut4link.com
    * mikymoons.com
    * twik.pw
    * spamlink.org
    * pnd.tl
    * top9space.com
    * mylink.zone
    * 3bst.co
    * shortit.ca
    * 3rabcut.com
* changed
    * recaptcha for spaste.com
* removed
    * clictune.com
    * susutin.com
    * shortit.in

## v6.9.0

* fixed
    * openload.co
* added
    * imgfile.net
    * henpoi.lompat.in
    * aw-games.net
    * viralukk.com
    * clk.press
    * pixxxels.cc
    * imx.to
    * pixhost.to
    * gsul.me
    * getsl.me
    * gsur.in
    * cutearn.ca
    * earnbig.ca
    * shrt10.com
    * ur.ly
    * urly.mobi
    * apasih.pw
    * ewa.ac
* removed
    * pixxxels.org
    * img.yt
    * pixhost.org

## v6.8.0

* fixed
    * imagepearl.com
    * imgdrive.net
    * shink.me
* added
    * shark.vn
    * safelinku.net
    * kokemoon.com
    * earn-guide.com
    * oload.site
    * icutit.ca
    * psl.pw
    * mylink.zone
    * shortad.cf
    * pic.hotimg.site
    * zbqhfbetlmni.net
    * greget.space
    * shrinkearn.com
    * petty.link
* removed
    * jzrputtbut.net

## v6.7.0

* fixed
    * imgprime.com
    * openload.co
    * coinlink.co
    * clictune.com
    * trlink.in
* added
    * 123link.pw
    * gurl.ly
    * adpop.me
    * wi.cr
    * short.pe
    * srt.am
    * linkrex.net
    * coshink.co
    * urlcloud.us
    * 3rabshort.com
    * gsul.me
    * getsl.me
    * adbitly.in
    * gg-l.xyz
    * mitly.us
    * tui.click
    * gsur.in
    * shink.xyz
    * mlink.club
    * dzurl.ml
    * zlshorte.net
    * igram.im
    * gram.im
    * wolink.in
    * bit-url.com
    * git.tc
    * link4.me
    * premiumzen.com
    * megaurl.in
    * siotong.com
    * siherp.com
    * otoviral.racing
    * lifesurance.info
    * cut4links.com
    * plantaheim.web.id
    * imagexport.com
    * adshort.pro
    * cut-w.in
    * cut-earn.com
    * cuon.io
    * zeiz.me
    * adsrt.com
    * imgfresh.info
    * 1ink.cc
    * jurl.io
    * adslink.pw
* removed
    * zez.io
    * coshurl.co

## v6.6.0

* fixed
    * clictune.com
    * adyou.me
    * imgrock.info
    * imgdew.com
* added
    * ourl.io
    * cutwin.com
    * cutwi.in
    * adyou.co
    * imgsky.net
    * picker-click.ru
    * imgoutlet.pw
* removed
    * imgoutlet.co
    * link.tl

## v6.5.0

* fixed
    * linkdrop.net
* added
    * adbilty.me
    * oke.io
    * susutinv2.com
    * njiir.com
* removed
    * zytpirwai.net

## v6.4.1

* fixed
    * lite edition bug

## v6.4.0

* fixed
    * ally.sh
    * idsly.com
* added
    * GreaseMonkey v4 support
    * oload.stream
    * 123link.co
    * 123link.press
    * adshort.im
    * p0xpicmoney.ru
    * compartiendofull.net
    * l2s.io
    * curs.io
    * clik.pw
    * weefy.me
    * coshurl.co
* removed
    * adshort.co

## v6.3.0

* fixed
    * imgrock.info
    * imagecrest.com
    * clictune.com
* added
    * imghost.top
    * croea.com
    * xxx.pornscreen.xyz
    * imgpart.com
    * shink.me
    * oload.info
    * 123link.io
* removed
    * 123link.top

## v6.2.1

* fixed
    * mirrorcreator.com
    * configuration page

## v6.2.0

* fixed
    * sipkur.us
* added
    * xxxwebdlxxx.org
    * u2s.io
    * imagespicy.site
    * linclik.com
    * link-earn.com
    * autolinkach.com
    * zez.io
    * adbull.me
    * adshort.co
    * adshorte.com

## v6.1.4

* fixed
    * legacy browser support

## v6.1.3

* fixed
    * adf.ly

## v6.1.2

* fixed
    * bc.vc
    * jzrputtbut.net

## v6.1.1

* fixed
    * configuration page
    * 55888.eu
    * ouo.io
    * spaste.com

## v6.1.0

* changed
    * Trying to fix compatibility to Violentmonkey
* fixed
    * ouo.io
    * imgdrive.net
    * fas.li
    * adf.ly
    * prntscr.com
    * short.am
    * urlcash.net
    * idsly.com
* added
    * imgrock.info
* removed
    * imgrock.net

## v6.0.0

* changed
    * rewrite to ES7
    * rewrite build system

## v5.73.0

* fixed
    * techfunda.net
    * imgseed.com
    * imagecrest.com
    * imagetwist.com
    * shink.in
* added
    * topload.pro
    * jzrputtbut.net
    * telondasmu.com
    * acidimg.cc

## v5.72.0

* fixed
    * pronpic.org
    * safelinkreviewer.co
    * linkshrink.net
    * imgwallet.com
* added
    * imgoutlet.co
* removed
    * igg-games.com

## v5.71.0

* fixed
    * short.am
    * xlink.me
    * xxx.porn0day.com
    * pic4you.ru
    * pic5you.ru
    * keptarolo.hu
    * h-animes.info
    * adultmove.info
    * imgult.com
    * imagenpic.com
    * shrink-service.it
* added
    * short.awsubs.me
    * imgreality.com
    * corneey.com
    * ceesty.com
    * destyy.com
    * festyy.com
    * gestyy.com
* removed
    * leechpremium.space
    * empireload.com
    * loadsanook.com
    * a.pomf.se
    * yfrog.com

## v5.70.0

* fixed
    * ad7.biz
    * bc.vc
    * imagepearl.com
    * imagecrest.com
    * prevent loop if it failed to update configurations
* added
    * imgtorrnt.in
    * mylink.us
* removed
    * mirrorupload.net
    * dewaurl.com
    * imageberyl.com
    * cuzle.com
    * forbes.com
    * comicon.com.br
    * ichan.org
    * free-tv-video-online.info
    * linkarus.com

## v5.69.0

* fixed
    * imgrock.net
    * ah.pe
    * Tampermonkey compatibility for Firefox
* added
    * earningurl.com
    * adshort.in
    * linkhits.us
    * clkmein.com
    * awsubsco.ga
    * autorp.us

## v5.68.2

* fixed
    * adf.ly sub-domains

## v5.68.1

* fixed
    * script error

## v5.68.0

* fixed
    * adf.ly
    * link.tl
    * blogspot.com
* added
    * adfu.us
    * short.awsubs.co
    * ww2.awsubs.co
    * ima.gy
    * erogedownload.net
    * linkpoi.in
    * telolet.in
    * mirrorfilehost.com
    * short.pastewma.com
    * wiid.me
    * clkme.me
    * trlink.in
    * adfly.tc
    * linkfly.gaosmedia.com
    * cpmlink.net
    * gsurl.in
    * bluenik.com

## v5.67.0

* fixed
    * imgrock.net
    * imgtaxi.com
    * shrink-service.it
    * shink.in
    * al.ly
* added
    * cllkme.com

## v5.66.0

* fixed
    * ouo.io
    * img.yt
* added
    * hashe.in
    * cut-urls.com
    * tmearn.com

## v5.65.0

* fixed
    * susutin.com
    * fas.li
* added
    * url.ht
    * urle.co
    * looy.in
    * picz.site
    * imgpix.net
    * oload.tv
    * ally.sh
    * sinopsisfilmku.com
    * awsubs.cf
    * igg-games.co
    * shrink-service.it
    * techfunda.net
    * tl.tc
    * sidespace.net
    * cshort.org
    * pdi2.net
* changed
    * trying to fix problem for usi

## v5.64.0

* fixed
    * shink.in
    * pixsense.net
    * freeimgup.com
    * imgtown.net
    * linkdrop.net
    * coinlink.co
* added
    * croco.site
    * imgdomino.com
    * imagesnake.org
    * xiw34.com
    * sipkur.us
    * fiuxy.co
* removed
    * fiuxy.net

## v5.63.2

* fixed
    * remove click event blocker, broken by design

## v5.63.1

* fixed
    * trying to fix click event blocker

## v5.63.0

* fixed
    * img.yt
    * imgrock.net
    * coinlink.co
    * linkdrop.net
    * pixsense.net
    * freeimgup.com
* added
    * worldhack.net
    * linkdolar.xyz
    * sehatlega.com
    * 123link.top
    * 10co.biz
    * 10co.xyz
    * 10co.co
    * 10co.me
    * pir.im
    * bol.tl
    * zintata.com
    * radikal.ru
    * indexmovie.xyz
    * urlst.me
    * imgprime.com
    * ilovebanten.com
    * idsly.com

## 5.62.1

* fixed
    * imgrock.net
    * lynk.my

## 5.62.0

* fixed
    * img.yt
    * pixhost.org
* added
    * catcut.net
    * adurl.id
    * goolink.me
    * filesbucks.com
    * ani-share.com
    * elink.link
    * payurl.me
    * gunting.web.id
    * adyou.me
    * gsurl.me
    * g5u.pw
    * azhie.net
* removed
    * eafyfsuh.net
    * sasontnwc.net

## 5.61.2

* fixed
    * xxxhost.me
    * imgking.co

## 5.61.1

* fixed
    * img.yt
    * lynk.my

## 5.61.0

* fixed
    * picnictrans.com
    * imgking.co
    * linkdrop.net
    * imgclick.net
* added
    * star-hentai.com
    * autofans.pw
    * vavi.co
    * miuitutorial.gq
    * kombatch.loncat.pw
    * landscapenature.pw
    * pixxxels.org
    * xxxhost.me
    * gadget13.com
    * imgfapper.com
    * qaafa.com
    * viid.me
    * safelinkreview.co
    * decrypt.safelinkconverter.com
    * blogspot.com
    * short.est
    * ulshare.net
    * imgshots.com
* removed
    * postimg.org

## 5.60.6

* fixed
    * mirrorcreator.com
    * compul.in
    * ah.pe
    * adf.ly
    * linkdrop.net
    * dmus.in

## 5.60.5

* fixed
    * coinlink.co

## 5.60.4

* fixed
    * page nuking on Firefox

## 5.60.3

* fixed
    * zytpirwai.net

## 5.60.2

* fixed
    * log configuration
    * bc.vc

## 5.60.1

* fixed
    * remove redirection hack

## 5.60.0

* fixed
    * image scaling problem
    * coinlink.co
    * designinghomey.com
    * trying to fix some redirection problems
* added
    * hentai-baka.com
    * safelinkreviewer.com
    * cypt.ga
    * imgfiles.org
    * cocoleech.com
    * imagerar.com
    * imgdragon.com

## 5.59.0

* fixed
    * 1be.biz
    * motonews.club
    * imgview.net
* added
    * playimg.com
    * voyeurimage.org
    * imgtor.pw
    * zytpirwai.net
    * shorten.id
    * coinlink.co
    * imagep2p.com
    * gtaind.com
    * comicon.com.br
    * img3x.com
    * adlink.guru
    * picnictrans.com
    * croco.me
    * freeanimeonline.xyz
    * imgcurl.com
    * short.am
    * smll.io
* removed
    * awet.in
    * sortir.in
    * st.benfile.com
    * st.azhie.net

## 5.58.0

* fixed
    * imgrock.net
    * openload.co
    * coeg.in
    * link.tl
* added
    * uskip.me
    * ipicture.su
    * urlgo.gs
    * amankan.link
* removed
    * linc.ml

## 5.57.0

* fixed
    * 1dl.biz
    * avenuexxx.com
    * nar-04.tk
* added
    * hentai-pop.com
    * cdn.javtotal.com
    * jav-hentai.host
    * img-king.xyz
    * imagesouls.net
    * xxx.porn0day.com
    * img-hentai.host
    * hentai-king.host
    * imagecrest.com
    * healthygress24.ga
    * motonews.club
    * designinghomey.com
    * kurogaze.net
    * lolinez.com
    * fas.li
    * elde.me
    * nmac.to
    * admy.link
    * moesubs.com
    * img-uploads.com
    * imgreputa.com
    * freephotohostin.com
    * sports14.pw
    * insurance1.tech
    * imgzizi.xyz
    * linkpaid.net
* removed
    * pornprimehd.com

## 5.56.2

* fixed
    * AJAX white list for TamperMonkey
    * sht.io
    * dumppix.com
    * picstream.tv

## 5.56.1

* fixed
    * imgview.net
    * imgclick.com
    * adf.ly
    * imageon.org
    * bunnyforum.org
    * imageporn.eu

## 5.56.0

* fixed
    * imagepearl.com
    * imageberyl.com
    * imagesnake.com
    * freebunker.com
    * sexyxpixels.com
    * spaste.com
* added
    * imgblank.com
    * domaink.ru
    * dmus.in
    * ironimg.net
    * goto.loncat.in
    * edogawa.lon.pw
    * ouo.press
    * designinghomey.com
    * igg-games.com
    * imgrat.com
    * getcomics.gq
    * imgz.pw
    * sipkur.net
* removed
    * bk-ddl.net

## 5.55.0

* fixed
    * imgsay.com
* added
    * pic2pic.ru
    * javtotal.com
    * ehdwallpapers.org
    * img4sharing.com
    * postscreens.info
    * imgsilo.net
    * motosport.pw
    * filmku.lompat.in
    * imagebic.com
    * gunting.in
    * pixsense.net
    * anisubsia.tk
    * lindung.in

## 5.54.2

* fixed
    * spaste.com

## 5.54.1

* fixed
    * imageberyl.com
    * spaste.com

## 5.54.0

* fixed
    * imgcarry.com
    * spaste.com
    * imagepearl.com
* added
    * hentai-king.online
    * naughtygate.net
    * imageshots.com
    * i.hentai-ddl.org
    * picangel.in
    * picstream.tv
* removed
    * picstate.com.alsohe.com

## 5.53.0

* fixed
    * freebunker.com
    * imgcarry.com
    * imgcandy.net
    * ysf.pl
    * spaste.com
* added
    * bunnyforum.org
    * imageberyl.com
    * darpix.desi
    * tinizo.com
    * pic4you.top
    * imgplus.ru
    * imgkings.com
    * imgdiamond.com
    * freeimgup.com
    * imgsen.se
    * imgtrial.com

## 5.52.0

* fixed
    * imgnova.xyz
    * imgseeds.com
    * imgoutlet.com
    * shink.in
* added
    * img-pop.info
    * imgnm.net
    * gadget14.pw
    * auto14.pw
    * fapat.me
    * nar-04.tk
    * spaste.com
    * leechpremium.space
    * naisho.lompat.in

## 5.51.0

* fixed
    * imagesnake.com
    * susutin.com
* added
    * imgsoo.net
    * imgwallet.com
    * awaremmxv.com
* removed
    * imagepong.info

## 5.50.0

* fixed
    * imagepearl.com
* added
    * openload.co
    * adultimg.org
    * fiuxy.net
    * imgicy.com
    * imagehorse.com
    * imguniversal.com
    * picture-bang.net
    * pic-maniac.com

## 5.49.2

* fixed
    * beeimg.com
    * hotimage.uk
    * adf.ly

## 5.49.1

* fixed
    * fix module execution order

## 5.49.0

* fixed
    * img-365.com
    * daily-img.com
    * picturescream.com
    * picturevip.com
    * linkdrop.net
    * pixroute.com
    * imgking.co
    * linksas.us
* added
    * pop-img.info
    * ads-img.info
    * xxxsparrow.com
    * imgdew.com
    * zatnawqy.net
    * imgoutlet.com
    * muucih.com
    * ysf.pl
    * srnk.co
    * rumahsimpel.com
* changed
    * rewrite grunt to gulp

## 5.48.0

* fixed
    * imgnova.xyz
    * linkarus.com
    * 0img.net
    * link.filmku.net
* added
    * hentai-hot.xyz
    * imgseed.com
    * imghit.com
    * imgmain.com
    * dlneko.org
    * coreimg.net
    * myimg.info
    * imgview.net
    * susutin.com
    * disingkat.in

## 5.47.0

* fixed
    * imgtown.net
    * imgnova.xyz
* added
    * linkplugapp.com
    * javcity.com
    * linkcash.ml
    * linkarus.com
    * coeg.in
    * ron.vn
    * imgmaid.net
    * link.filmku.net

## 5.46.0

* fixed
    * imgnova.xyz
    * imgclick.net
    * imagepearl.com
    * bc.vc
* added
    * 18pron.ru
    * sasontnwc.net
    * imgcover.com
    * dimtus.com
    * imgsense.com
    * imggold.org
    * imgve.com
    * ah.pe

## 5.45.1

* fixed
    * sites affected by experimental code

## 5.45.0

* fixed
    * imgbb.net
    * 1dl.biz
    * linksas.us
    * sh.st
* added
    * imagepearl.com
    * fapingpics.com
    * nimzshare.com
    * darpix.ga
    * sxpics.nl
    * xximg.net
    * dewaurl.com
* removed
    * alabout.com

## 5.44.0

* fixed
    * imagescream.com
    * imgbb.net
* added
    * imgnova.xyz
    * hulkimge.com
    * img22.com
    * linksas.us
    * link4ad.com
    * linkajc.com
    * cuzle.com
    * picstate.com.alsohe.com
    * pic2pic.site
    * streamingfrench.net
    * ad4.fr
    * imgurx.net

## 5.43.0

* added
    * imgproject.net
    * imgpython.net
    * xxxscreens.com
    * crd.ht
    * lovechix.com
    * sht.io
    * img2share.com
    * akoam.com
* removed
    * 4shared.com

## 5.42.0

* fixed
    * 1dl.biz
* added
    * dlneko.net
    * photo-up.info
    * link5s.com
    * 365-img.com
    * manteb.in
    * imgcream.com

## 5.41.0

* fixed
    * img-365.com
    * pixsor.com
* added
    * loftlm.ru
    * imgmag.co
    * tawaku.com
    * imgbinbou.com
    * imgnemo.com

## 5.40.0

* fixed
    * eafyfsuh.net
* added
    * imgsay.com

## 5.39.0

* fixed
    * al.ly
* added
    * imgnimz.com
    * itw.me
    * link.animagz.org

## 5.38.0

* fixed
    * sh.st
    * linkshrink.net
* added
    * megaimage.org
    * img-pay.com

## 5.37.2

* fixed
    * sh.st
    * pixsor.com

## 5.37.1

* fixed
    * eafyfsuh.net
    * daily-img.com

## 5.37.0

* fixed
    * imagetwist.com
    * sh.st
    * boxcash.net
    * turboimagehost.com
* added
    * imgkicks.com
    * golfpit.net
    * imgtown.net
    * shotimg.org
    * foxyimg.link
    * imgmaze.com
    * imgease.re
    * 0img.net
    * dlneko.com
    * satuasia.com
    * imgboom.net
    * imgsmile.com
    * goimg.xyz

## 5.36.3

* fixed
    * eafyfsuh.net

## 5.36.2

* fixed
    * eafyfsuh.net

## 5.36.1

* fixed
    * eafyfsuh.net

## 5.36.0

* fixed
    * imgtaxi.com
    * fastpic.ru
* added
    * img-365.com
    * hotimage.uk
    * xxximagenow.com
    * uploadimage.eu
    * imgload.me
    * imghere.net
    * holdthemoan.net
    * sexseeimage.com
    * adyou.me
    * anafile.com
    * myimg.club

## 5.35.0

* removed
    * imageback.info
    * imgrill.com
* added
    * daily-img.com
    * server.sbenny.com
    * iori.us
    * picspornfree.me
    * imageporn.eu
    * sexyxpixels.com
    * imgtornado.com

## 5.34.0

* fixed
    * imgtaxi.com
    * imgadult.com
* added
    * 24avarii.ru
    * imgwet.com (manual captcha)
    * imgdrive.net
    * imgbb.net
    * uimgshare.com
    * imageleon.com
    * img.pornleech.com

## 5.33.0

* fixed
    * linkdecode.com
    * imgking.co
* added
    * imgsicily.it
    * cuteimg.cc
    * nimplus.com
    * picturescream.asia
    * porno-pirat.ru
    * imgtiger.org
    * newimagepost.com
    * teenimage.org
    * funimg.net
    * greasyimage.com
    * avenuexxx.com
    * imgcentral.com

## 5.32.1

* fixed
    * configuration error
    * eafyfsuh.net

## 5.32.0

* fixed
    * linkshrink.net
* added
    * digg.to
    * pix-link.net
    * fuestfka.com
    * eafyfsuh.net
    * shortskip.com
    * forbes.com
* removed
    * photoup.biz

## 5.31.1

* fixed
    * u.shareme.in
    * problem on Firefox 42

## 5.31.0

* fixed
    * empireload.com
    * safelinkreview.com
    * linkshrink.net
    * 08lkk.com
* added
    * nudeximg.com
    * img24.org
    * picturescream.com
    * imgbeer.com
* removed
    * img.acianetmedia.com

## 5.30.0

* fixed
    * safelinkconverter.com
    * empireload.com
    * imagezilla.net
    * damimage.com
    * binbox.io
    * imagedecode.com
* added
    * project-photo.net
    * imgtwyti.com
    * linc.ml
    * st.azhie.net
    * dlneko.com
    * minidroid.net
    * safelinksreview.com
    * multiupfile.com

## 5.29.0

* fixed
    * linkbucks.com
* added
    * pornprimehd.com
    * pasted.co
    * lexiit.com
    * thumbnailus.com

## 5.28.0

* fixed
    * boxcash.net
    * sh.st
* added
    * adfe.es
    * imageon.org


## 5.27.0

* fixed
    * oni.vn
    * lynk.my
    * sh.st
    * linkbucks.com
* added
    * victly.com
    * link.im
    * boxcash.net
* removed
    * coin-ads.com
    * shortin.tk

## 5.26.0

* fixed
    * imgseeds.com
    * imgrock.net
    * empireload.com
    * imgbabes.com
    * binbox.io
    * chronos.to
    * imagebam.com
    * postimg.org
    * tavor-cooperation.de
* added
    * imgdrive.co
    * dereferer.website
    * gallerysense.se

## 5.25.1

* fixed
    * wrong redirection if link has query string
    * error message on configuration page

## 5.25.0

* changed
    * send `Referer` in the header by default
* fixed
    * gca.sh
    * imgtrex.com
    * imgtwyti.com
    * linkdecode.com
    * empireload.com
* removed
    * urlcow.com
    * miniurl.com
* added
    * ohleech.com
    * upmirror.info
    * pimpandhost.com
    * maxmirror.com
    * coolrom.com
    * linkdrop.net
    * cvc.la
    * shink.in
    * dailyss.net
    * erimge.com

## 5.24.0

* removed
    * steamcommunity.com
* fixed
    * gca.sh
    * cur.lv
    * imgslip.com
    * 08lkk.com
    * bc.vc
* added
    * vnl.tuhoctoan.net
    * tavor-cooperation.de
    * ouo.io
    * totaldebrid.org
    * shorti.ga
    * hentaiyoutube.com
    * fileproject.com.br
    * st.benfile.com

## 5.23.0

* changed
    * new configuration to change log level
* removed
    * urlz.so
* added
    * awet.in
    * sortir.in

## 5.22.1

* fixed
    * compatibility for Firefox 37 with GreaseMonkey 2.1
    * compatibility for Firefox 25

## 5.22.0

* fixed
    * imgslip.com
    * binbox.io
    * sh.st
* added
    * chronos.to
    * daily-img.com
    * videogameblogger.com
    * bk-ddl.net
    * imgban.com
    * imgmonkey.com
    * goimge.com
* removed
    * microtec.com.sg

## 5.21.0

* added
    * imgzeus.com
    * larashare.com
    * uplimg.com

## 5.20.0

* fixed
    * binbox.io
* added
    * supercheats.com
    * imgtrex.com
    * loook.ga
    * biglistofwebsites.com
    * arab.sh

## 5.19.1

* fixed
    * srelink.com
    * fastpic.ru
    * sh.st
    * mije.net

## 5.19.0

* fixed
    * 1dl.biz
* added
    * vidto.me
    * imgslip.com
    * lynk.my
    * mije.net
* changed
    * change title if it's working

## 5.18.0

* fixed
    * empireload.com
    * clictune.com
    * fit.sh
    * error on Firefox 39
* added
    * img-planet.com
    * imagelaser.net
    * free-tv-video-online.info
    * urlv2.com
    * clk.im
    * repla.cr
    * all-poster.ru

## 5.17.1

* fixed
    * dl-protect.com

## 5.17.0

* fixed
    * empireload.com
    * a.pomf.se
* removed
    * imagelook.org
    * ouo.io
    * ref.so
* added
    * loadsanook.com
    * sa.ae
    * compul.in
    * dikit.in

## 5.16.0

* added
    * ad2links.com
    * greenpiccs.com
    * mylinkgen.com

## 5.15.0

* fixed
    * shortenurl.tk
    * adf.ly
* removed
    * catpic.biz
    * pic.apollon-fervor.com
    * imgking.us
    * imgbanana.com
* added
    * microtec.com.sg
    * pengaman.link
    * safelinkreview.com
    * bokimage.com
    * segmentnext.com

## 5.14.0

* fixed
    * sandbox problems on Firefox
    * 1dl.biz
    * empireload.com
* added
    * support for Violentmonkey
    * ouo.io
    * leechbd.tk
    * a.pomf.se
    * allkeyshop.com
    * imgtzar.com

## 5.13.1

* fixed
    * sh.sh
    * bc.vc

## 5.13.0

* fixed
    * empireload.com
    * imgseeds.com
    * linkbucks.com survey page
* changed
    * sandbox API

## 5.12.1

* fixed
    * imgsee.me
    * problem with Firefox 36

## 5.12.0

* fixed
    * imgclick.net
* added
    * imageteam.org
    * imgdevil.com

## 5.11.2

* fixed
    * cur.lv

## 5.11.1

* fixed
    * AJAX for GreaseMonkey

## 5.11.0

* fixed
    * imagetwist.com
    * linkbucks.com
    * imgsee.me
* added
    * imageeer.com
    * imgking.co
    * pixxx.me
    * linkdecode.com

## 5.10.0

* fixed
    * safelinkconverter2.com
    * 55888.eu
    * entry script of linkbucks.com
* added
    * uploadrr.com
    * manteb.in
    * empireload.com
    * gca.sh (manual captcha)
    * jnw0.com

## 5.9.2

* fixed
    * error on webkit-based browsers

## 5.9.1

* fixed
    * properly disable leave prompts

## 5.9.0

* added
    * shortenurl.tk
    * st.wardhanime.net
    * imgxyz.net
    * hentaimg.com

## 5.8.0

* fixed
    * jheberg.net
    * linkbucks.com
* added
    * imgrock.net

## 5.7.0

* fixed
    * Safiri support with TamperMonkey
    * onbeforeunload event blocking
* added
    * oni.vn

## 5.6.0

* fixed
    * 08lkk.com
    * adlock.org
* added
    * mantep.in
    * srelink.com
    * teenshot.org
    * vizzy.es
    * st.oploverz.net
    * moesubs.akurapopo.pro
    * dl.nsfk.in
    * gallerynova.se
    * jheberg.net
    * clictune.com
    * 55888.eu
    * imgzap.com
    * kazan.vc

## 5.5.0

* fixed
    * entry scripts for linkbucks.com
    * bc.vc
* added
    * imzdrop.com
    * steamcommunity.com
    * embedupload.com
    * safelinkconverter2.com
    * shorturl.rapeit.net
    * imgpu.com
    * wpc8.com
* changed
    * we have logo now, thanks to [Josh Axey](https://twitter.com/Josh_Axey)

## 5.4.0

* fixed
    * configuraion menu
    * mantap.in
    * binbox.io
* added
    * imagelook.org
    * putlocker.com
    * imgtaxi.com
    * pornimagex.com

## 5.3.0

* fixed
    * dl-protect.com
    * binbox.io
* added
    * imgclick.net
    * ericsony.com
    * imgbanana.com
    * imgtwyti.com
* removed
    * imgdollar.com
    * pic.re
    * imagebucks.com

## 5.2.0

* fixed
    * dl-protect.com
* added
    * binbox.io
    * imgrun.net

## 5.1.0

* fixed
    * configuration page error
    * sylnk.net
* added
    * 4shared.com
    * linkshrink.net

## 5.0.0

* changed
    * rename project
    * detect adf.ly if possible
    * add lite version
* fixed
    * sh.st
    * pixroute.com
* added
    * dl-protect.com
    * mirrorupload.net
    * firedrive.com
    * imgsee.me
    * ethi.in
    * mirrorcreator.com
    * sylnk.net
    * 1tk.us

## 4.42.3

* fixed
    * update some metadata

## 4.42.2

* fixed
    * some typo

## 4.42.1

* fixed
    * sh.st
    * pixroute.com

## 4.42.0

* fixed
    * 1pics.ru
    * 08lkk.com
* added
    * photoup.biz
    * 1dl.biz
    * anonymbucks.com
    * mantap.in
* removed
    * imgskull.info

## 4.41.0

* fixed
    * pic.re
    * imglocker.com
    * imagebucks.biz
    * imagezilla.net
* added
    * imgblow.com

## 4.40.3

* fixed
    * lienscash.com

## 4.40.2

* fixed
    * Some problem with GreaseMonkey 2.0 on Firefox 29

## 4.40.1

* fixed
    * imgmega.com

## 4.40.0

* fixed
    * imagebucks.biz
* added
    * shortin.tk

## 4.39.0

* fixed
    * imgmaster.net
* added
    * img-view.net
    * mt0.org
* removed
    * pixpal.net
    * images.woh.to

## 4.38.0

* fixed
    * some issue on linkbucks.com
    * 08lkk.com
* added
    * picexposed.com
    * imglemon.com
    * pronpic.org
    * imgseeds.com
    * imagebucks.biz

## 4.37.2

* fixed
    * adf.ly issue with Ghostery

## 4.37.1

* fixed
    * bc.vc

## 4.37.0

* fixed
    * imgspice.com
    * dh10thbvu.com
    * add an API to deal with Firefox 30+ (a.k.a. the release of content script breaker)
    * trying to avoid reloading on linkbucks.com
    * sh.st
* added
    * vava.in
    * imgspot.org
    * link-protector.com

## 4.36.0

* fixed
    * pixliv.com
    * imglocker.com
* added
    * img.yt
    * moe.god.jp

## 4.35.1

* fixed
    * grave build script bugs

## 4.35.0

* fixed
    * ad7.biz
    * strip comments in production code
    * resource loading issue
* removed
    * cloudimg.net
* added
    * imgmega.com
    * wzzq.me
    * upan.so
    * gxp.so
    * 08lkk.com
    * pic.re
    * pixliv.com
    * dl.animesave.tk

## 4.34.0

* fixed
    * cur.lv
    * link2dollar.com
* added
    * imgdream.net

## 4.33.0

* fixed
    * fundurl.com
    * dh10thbvu.com
* added
    * theholycross.link2dollar.com
* removed
    * linkbucksmedia.com
    * shr77.com

## 4.32.0

* changed
    * configuration page uses HTTPS by default
    * move to GitHub Pages
* fixed
    * imgsure.com
    * adlock.in -> adlock.org
    * catpic.biz
* added
    * imglocker.com
    * imgrex.com
* removed
    * imgcorn.com
    * hornyimage.com
    * fotohosting.net
    * 1to4.me
    * imagepremium.com
    * urlink.at
    * 4owl.info
    * adv.li
    * bilder-hochladen.net
    * cyberpics.net
    * digitalfrenzy.net
    * filedump.net
    * freeimagehosting.net
    * ibunker.us

## 4.31.0

* fixed
    * rdlnk.co
    * some issue on linkbucks
    * ysear.ch
    * adtr.im
    * xip.ir
    * adcrun.ch
    * some issue on adf.ly
* added
    * u2ks.com

## 4.30.0

* fixed
    * sh.st
* added
    * cpv.bz
    * shr44.com
    * shr55.com
    * cpv.acb.im
    * adf.animechiby.com
* removed
    * xlocker.net
    * gallery.jpavgod.com

## 4.29.0

* fixed
    * some issues on bc.vc
    * survey for adcrun.ch
    * adtr.im
    * ysear.ch
    * adb.ug
    * some issues on adf.ly
    * pixhub.eu
* added
    * ilix.in
    * safeurl.eu
    * 1tiny.net
    * miniurl.tk
    * apploadz.ru
    * adwat.ch
    * gx.si
    * ultshare.com
    * fundurl.com
    * pictureshoster.com
    * picturevip.com
    * pixsor.com
    * postimg.org
    * postimg.net
* removed
    * adli.pw
    * short.pk

## 4.28.1

* fixed
    * ad7.biz
    * cur.lv
    * some issues on linkbucks
    * img-zone.com

## 4.28.0

* fixed
    * noelshack.com
    * sh.st
    * pic-upload.de
* added
    * ysear.ch
    * picamatic.com
    * pic4you.ru
    * pic5you.ru
    * piccash.net
    * picp2.com
    * free.link2dollar.com
    * vzturl.com
    * adv.coder143.com
    * david.nhachot.info
    * dl.nhachot.info
    * fit.sh
    * zzz.gl
    * easyurl.net
    * atu.ca
    * clickthru.ca
    * goshrink.com
    * redirects.ca
    * readthis.ca
    * preview.rlu.ru
    * dapat.in
    * file.tamteo.com
    * n.shareme.in
    * typ.me
    * 01.nl
    * cun.bz
    * 2ty.cc
    * urlinn.com
    * adtr.im
    * xafox.com
    * vir.al
    * similarsites.com
    * oxyl.me
    * ad5.eu
    * kingofshrink.com
    * picstwist.com
    * ddl.animesave.com
    * u.shareme.in
    * dh10thbvu.com
* removed
    * rapeit.net

## 4.27.0

* fixed
    * 1be.biz
    * 1to4.me
    * 3ra.be
    * 4fun.tw
    * adjet.biz
    * adlot.us
    * ah-informatique.com
    * buzurl.com
    * urlcow.com
    * cli.gs
    * coin-ads.com
    * dd.ma
    * adb.ug
    * adf.ly
* added
    * pic2profit.com
    * imgurban.info
    * pixpal.net
    * my-link.pro
    * pic.apollon-fervor.com
    * adf.tuhoctoan.net
* removed
    * zpag.es
    * adultf.ly
    * cliquesbr.com.br
    * ddp.net
    * photoup.biz
    * imgwiev.tk
    * imgjav.tk
    * imgcoco.com

## 4.26.0

* changed
    * add configuration menu back
    * add server-side script source into repository
* fixed
    * imgskull.info
    * shr77.com
    * yooclick.com
* added
    * dragimage.org
    * imgfap.net
    * setlinks.us
    * 2i.cz
    * noelshack.com
    * xlink.me
    * prntscr.com
    * shrink.gs
    * aka.gr
    * tl7.us
    * buzurl.com
    * filoops.info

## 4.25.1

* fixed
    * directupload.net
    * cur.lv
    * ad7.us
    * adb.ug
    * adbla.us
    * adjet.eu
    * bc.vc
    * imgtube.net
    * hit.us
    * shortit.in
    * ssl.gs
    * urlwiz.com
    * wwy.me

## 4.25.0

* fixed
    * bulkimg.info
    * coin-ads.com
    * dd.ma
    * compability with userChrome.js + UserScriptLoader
* added
    * 08lkk.com
    * cf2.me
    * cf3.me
    * cf5.me
    * cf6.co
    * cf7.co
    * ex9.co
    * xt3.me
    * adbla.us

## 4.24.0

* fixed
    * sh.st
    * adf.ly
* added
    * rapeit.net
    * dd.ma
    * go.nicoblog-games.com
    * gamecopyworld.com
    * imgleech.com

## 4.23.0

* fixed
    * pic-upload.de
    * theseforums.com
    * ay.gy
    * adf.ly
* added
    * imgskull.info
    * imgcoin.net

## 4.22.1

* fixed
    * bc.vc

## 4.22.0

* fixed
    * shr77.com
* added
    * imgcoco.com
    * ay.gy
    * adjet.biz
    * linkbucksmedia.com
* removed
    * iiiii.in
    * ulmt.in
    * urlgator.com
    * linkgalleries.net
    * linkseer.net
    * picturesetc.net
    * qvvo.com
    * realfiles.net
    * seriousfiles.com
    * seriousurls.com
    * thesefiles.com
    * thesegalleries.com
    * thosegalleries.com
    * tinybucks.net
    * uberpicz.com
    * ubervidz.com
    * ubucks.net
    * ugalleries.net
    * urlpulse.net
    * zxxo.net

## 4.21.5

* fixed
    * bc.vc

## 4.21.4

* fixed
    * some linkbucks issues
    * bc.vc

## 4.21.3

* fixed
    * some adf.ly issues
    * yyv.co
    * shr77.com

## 4.21.2

* fixed
    * some linkbucks issues
    * adultf.ly
    * bc.vc

## 4.21.1

* fixed
    * some linkbucks issues

## 4.21.0

* fixed
    * some linkbucks issues
    * freeimgup.com
    * some adf.ly issue
* added
    * onlinepic.net
    * imgstudio.org
    * coin-ads.com
* removed
    * flickimg.com
    * hotimg.com
    * imgonion.com
    * imgmoney.com
    * hostpornpics.net
    * love69.org
    * imagehosting.gr
    * alafs.com

## 4.20.0

* fixed
    * allanalpass.com
    * some linkbucks issue
    * xlocker.net
    * help text in configuration page
* added
    * imgking.us
    * bulkimg.info
    * imgpaying.com
    * viidii.info
    * urlcow.com
    * miniurl.com
* removed
    * imagebanana.com
    * adfro.gs
    * juuh.de
    * javimage.us
    * javpicture.us
    * imgpo.st
    * imgurban.info
    * picup.in
    * shareimage.ro
    * javblog.biz
    * howtohemorrhoidscure.com
    * freeuploadimages.org
    * viidii.com

## 4.19.0

* added
    * hosturimage.com
    * imageheli.com
    * photoup.biz
    * img-zone.com
* changed
    * add "external server support" option
    * disable captcha support if above option disabled

## 4.18.0

* added
    * imgvault.pw
    * imagepong.info
    * imageback.info
    * imagebam.com
    * img.spicyzilla.com

## 4.17.0

* fixed
    * imageporter.com
* added
    * javblog.biz
    * imgspice.com

## 4.16.0

* added
    * damimage.com
    * cloudimg.net
    * catpic.biz
    * imgult.com
    * javpicture.us
    * imgflare.com
    * img3x.net

## 4.15.0

* added
    * shr77.com
    * npicture.net
    * overdream.cz
    * overpic.net
    * pic-money.ru

## 4.14.0

* added
    * imgsure.com
    * imgdollar.com
    * mrjh.org
    * myhotimage.com
    * mypixxx.lonestarnaughtygirls.com
* changed
    * re-organize source files

## 4.13.0

* added
    * xlocker.net
    * imgmaster.net
    * cliquesbr.com.br
    * imageview.me
    * 244pix.com
* removed
    * pornpicuploader.com
    * preview.jpavgod.com
    * sangjkay.biz
    * comicalpic.net
    * imagehost.thasnasty.com
    * kly.so
    * raksoyun.com
    * youlinking.com
    * tc.gg
    * eropix.me
    * freeporndumpster.com
    * bilurl.com
    * cl.my
    * imgah.com
    * imgpony.com
    * sexyimg.com
    * 1y.lt
    * biaiai.com
    * bih.cc
    * budurl.ru

## 4.12.0

* added
    * picup.in
    * keptarolo.hu
    * lostpic.net

## 4.11.0

* fixed
    * love69.org
* added
    * adf.acb.im
    * adf.sazlina.com
    * alien.apkmania.co
    * goto.adflytutor.com
    * dl.apkpro.net
    * adfly.itsrinaldo.net

## 4.10.0

* fixed
    * imgchili with deleted content
* added
    * ksn.mx
    * imgtheif.com
    * ipic.su
    * itmages.ru

## 4.9.0

* added
    * imgsavvy.com
    * imgsin.com
    * sh.st

## 4.8.1

* fixed
    * redirect policy on some sites

## 4.8.0

* added
    * imgbin.me
    * imgbox.com
    * imgcarry.com
    * imadul.com

## 4.7.0

* changed
    * add config: change_background, scale_image
* fixed
    * goimagehost.com
* remove
    * imagebam.com
* added
    * love69.org

## 4.6.0

* fixed
    * more normal links on adf.ly
    * wildcard matching rule
* added
    * imgadult.com

## 4.5.0

* fixed
    * normal links on adf.ly
* added
    * myam.me
    * kly.so
    * tc.gg

## 4.4.0

* removed
    * bridgeurl.com
* added
    * sangjkay.biz

## 4.3.0

* added
    * rijaliti.info
    * juuh.de
    * adjet.eu
    * adfro.gs
    * adb.ug
    * 1y.lt
    * ddp.net
    * hit.us
    * urlwiz.com
* removed
    * u.bb

## 4.2.1

* fixed
    * lix.in
    * link2you.ru
    * madlink.sk
    * coinurl.com
    * tr5.in

## 4.2.0

* added
    * adlot.us
    * 1to4.me
    * yooclick.com
    * ad7.biz
    * lix.in
    * link2you.ru

## 4.1.0

* fixed
    * urlcash
    * $.replace
    * coinurl.com
* added
    * picmoe.net
    * img.3ezy.net

## 4.0.0

* changed
    * add a fancy configuration page
    * split redirection stage to enhance speed
    * split image and link redirection
    * accept all url patterns
    * add test cases to test dom module

## 3.26.0

* added
    * imgnext.com
    * imagestime.com
    * imageup.ru

## 3.25.0

* added
    * imgjav.tk

## 3.24.1

* removed
    * urlvisa.com
* fixed
    * remove onbeforeunload event for every sites

## 3.24.0

* added
    * imageshost.ru
    * imageupper.com
    * imagevau.eu
    * imagezilla.net
    * imagik.fr
    * img1.imagilive.com
    * img.acianetmedia.com
    * img.deli.sh

## 3.23.1

* fixed
    * biaiai.com

## 3.23.0

* added
    * images.maxigame.by
    * imageshack.us

## 3.22.0

* added
    * imagebanana.com
    * imagehousing.com
    * imagenetz.de
    * imageno.com
    * imagenpic.com
    * imageontime.com
    * imagepix.org

## 3.21.0

* added
    * image18.org
    * imagedomino.com

## 3.20.0

* removed
    * imgjav.tk
* added
    * images.woh.to
    * hostpornpics.net
    * hotchyx.com
    * hotimages.eu
    * ifap.co
    * ifotos.pl
    * ima.so
    * image2you.ru

## 3.19.0

* added
    * fullimg.com
    * hostzi.com
    * gallerycloud.net
    * ghanaimages.co
    * gratisimage.dk
    * hornyimage.com
    * hostingfailov.com
    * hostingpics.net
    * hostpic.org

## 3.18.0

* added
    * fotosik.pl
    * fotoszok.pl
    * freakimage.com
    * freeimage.us
    * freeimagehosting.net
    * freeimgup.com

## 3.17.0

* added
    * d69.in
    * eropix.me
    * fastpics.net
    * filedump.net
    * flickimg.com
    * fotohosting.net
    * fotoo.pl

## 3.16.0

* fixed
    * imagefruit.com
* added
    * b4he.com
    * casimages.com
    * cubeupload.com
    * digitalfrenzy.net
    * dwimg.com
    * emptypix.com
    * reffbux.com
* removed
    * imgboo.me
    * imgpay.me
    * imageback.info
    * imagepong.info

## 3.15.0

* fixed
    * bilder-space.de
    * funkyimg.com
* removed
    * hostpics.info
* added
    * imagecherry.com
    * imagecurl.com
    * imagecurl.org
    * imageban.ru
    * imageban.net

## 3.14.0

* added
    * nixhelp.de
    * richlink.com

## 3.13.0

* added
    * 1pics.ru
    * 2i.sk
    * 2imgs.com
    * beeimg.com
    * bilder-space.de
    * blackcatpix.com
    * ref.so
    * thasnasty.com
    * chathu.apkmania.co
    * ultry.net
* changed
    * privide a blank page to change config

## 3.12.0

* changed
    * add configurations to enhance compatibility

## 3.11.1

* changed
    * rolling back bc.vc

## 3.11.0

* fixed
    * urlgator.com
* added
    * go2.me
    * nutshellurl.com
* changed
    * trying to optimize bc.vc loading

## 3.10.0

* fixed
    * riurl.com
    * linkbucks.com
    * short.pk
    * ichan.org
    * imgfantasy.com
    * imgwiev.tk
    * reducelnk.com
    * adli.pw
* added
    * urlgator.com
    * nsfw.in
    * bridgeurl.com
    * cli.gs
    * gkurl.us

## 3.9.0

* added
    * yep.it
    * url.ie
    * ah-informatique.com
    * depic.me
    * unfake.it
    * hotshorturl.com

## 3.8.0

* added
    * comyonet.com
    * durl.me
    * anonpic.com
    * cyberpics.net

## 3.7.0

* added
    * javimage.us
    * lnk.in
    * thinfi.com
    * urlms.com
    * vvcap.net

## 3.6.0

* changed
    * imgbabes.com
* fixed
    * sexyimg.com
    * sometimes TamperMonkey may not work
    * adf.ly lock page
* removed
    * imagecherry.com
    * ref.so
* added
    * iiiii.in
    * adultf.ly
    * robo.us
    * zo.mu
    * adli.pw

## 3.5.0

* fixed
    * cookie issues
* removed
    * adf.my.id
    * 4ks.net
    * mhz.me
    * urlsir.com
* added
    * tinyarrows.com

## 3.4.0

* fixed
    * exception's namespace
* added
    * euro-pic.eu
    * miragepics.com
    * fotolink.su
    * x.pixfarm.net
* changed
    * use resource to load css and background

## 3.3.0

* fixed
    * fix global scope for TamperMonkey's incomplete sandbox model
* added
    * imagehosting.gr
    * imgpay.me
* changed
    * image resizing and centering

## 3.2.2

* fixed
    * API error
    * imageporter.com
    * imagevenue.com

## 3.2.1

* fixed
    * duplicated rules
* changed
    * do not uglify script

## 3.2.0

* fixed
    * amateurfreak.org
    * imgnip.com
    * imgbar.net
    * imagescream.com
    * goimagehost.com
* added
    * imagefruit.com
    * cash4files.com
    * goneviral.com
    * freegaysitepass.com
    * peekatmygirlfriend.com
    * pornyhost.com
    * clb1.com
    * urlgalleries.com
    * urlcash.com
    * reducelnk.com

## 3.1.0

* added
    * imgboo.me
* fixed
    * broken replaceBody function

## 3.0.0

* removed
    * gzvd.info
    * image.torrentjav.net
    * youfap.com
    * baberepublic.com
    * hentaita.com
    * 9.bb
    * image69.us
    * jpdown.info
    * pushba.com
    * imgwoot.com
    * hosterbin.com
    * ligasampiona.com
    * imagejumbo.com
    * imgtrick.com
* changed
    * split script to parts

## 2.25.1

* fixed
    * linkbucks
    * urlz.so
    * imgbabes.com
    * funkyimg.com
    * imgonion.com

## 2.25.0

* fixed
    * ulmt.in
* added
    * urlz.so
    * ity.im

## 2.24.1

* fixed
    * cl.my
    * broken loop on Chrome

## 2.24.0

* fixed
    * adv.li
    * turboimagehost.com
    * bc.vc
    * pixhost.org
    * pics-money.ru
    * javelite.tk
* added
    * go.phpnulledscripts.com
* removed
    * advertisingg.com

## 2.23.0

* added
    * megaline.co
    * lienscash.com

## 2.22.1

* fixed
    * ibunker.us

## 2.22.0

* fixed
    * imgbabes.com
    * adlock.in
    * gallery.jpavgod.com
* added
    * yfrog.com
    * dumppix.com
    * subirimagenes.com
    * screenlist.ru
    * freeporndumpster.com
    * hotimg.com
    * freebunker.com
    * ibunker.us
    * picshare.geenza.com
* removed
    * adjoin.me
    * linkbee.com
    * shortit.in
    * picjav.net

## 2.21.0

* added
    * imgbabes.com
    * bat5.com
    * detonating.com
    * urlcash.org
    * looble.net
    * xxxs.org
    * celebclk.com
    * eightteen.com
    * smilinglinks.com
    * ulmt.in
    * cl.my
    * budurl.ru

## 2.20.0

* added
    * adv.li
    * cf.ly
    * xip.ir
    * seomafia.net
    * 4fun.tw
    * imagesnake.com

## 2.19.0

* added
    * howtohemorrhoidscure.com
    * p.pw
    * 3ra.be
    * urlsir.com
    * urlvisa.com
    * biaiai.com
    * bilurl.com
    * pixroute.com
    * adf.my.id
    * raksoyun.com
    * riurl.com
    * stash-coins.com
    * ref.so
    * rdlnk.co

## 2.18.3

* fixed
    * adf.ly
    * madlink.sk

## 2.18.2

* fixed
    * adlock.in

## 2.18.1

* fixed
    * bc.vc

## 2.18.0

* added
    * short.pk
    * bih.cc
    * mhz.me
    * tr5.in
    * link.tl
    * ssl.gs
    * hentai-hosting.com
    * z.gs
    * cur.lv
    * coinurl.com
    * url.fm
    * adlock.in

## 2.17.0

* added
    * funkyimg.com
    * shareimage.ro
    * pornpicuploader.com
    * imagepremium.com
    * freeuploadimages.org
    * tinypic.com
    * imagearn.com
    * bildr.no
    * bilder-upload.eu
    * bild.me
    * bayimg.com
    * wwy.me
    * shortit.in
    * fly2url.com
    * zpoz.net
    * 4ks.net
    * youlinking.com
* fixed
    * adf.ly
    * adcrun.ch
* removed
    * imagerabbit.com
    * s21.imgtube.us

## 2.16.0

* added
    * fastpic.ru

## 2.15.0

* added
    * imgcorn.com
    * croftimage.com
    * imageback.info
    * imagepong.info
* fixed
    * imagecorn.com
    * imgwoot.com
    * imagedecode.com

## 2.14.0

* added
    * pic-upload.de
    * bilder-hochladen.net
* fixed
    * abload.de
    * directupload.net

## 2.13.1

* fixed
    * adf.ly

## 2.13.0

* added
    * qrrro.com
* fixed
    * 1be.biz

## 2.12.1

* fixed
    * adf.ly
    * imgnip.com

## 2.12.0

* added
    * 1be.biz
    * pixup.us

## 2.11.0

* added
    * adultmove.info
    * h-animes.info
    * hosterbin.com
    * imagefolks.com
    * imagecandy.net
    * imagechili.net
    * imgtiger.com
    * imgpony.com
    * imgtrick.com
    * imgtube.net
* fixed
    * imgcloud.co
* removed
    * 2owl.net
    * kissdown.com

## 2.10.0

* added
    * goimagehost.com
    * hostpics.info
    * imagescream.com
    * imgfantasy.com
    * imgcloud.co
    * imagejumbo.com
    * imgnip.com
    * x45x.info
* fixed
    * imagerabbit.com
    * imgwiev.tk
* deprecated
    * games8y.com
    * kissdown.com


## 2.9.0

* added
    * imgah.com
* fixed
    * pics-money.ru
    * imgpo.st
    * imgserve.net


## 2.8.1

* fixed
    * fix wrapped body style
    * imgah.com


## 2.8.0

* added
    * comicalpic.net
    * image.torrentjav.net
    * preview.jpavgod.com
    * sexyimg.com
    * zeljeimage.com
    * amateurfreak.org
    * ligasampiona.com
* change
    * centralize wrapped image
    * remove timer event for wrapped body
    * run at document start


## 2.7.3

* fixed
    * imgah.com


## 2.7.2

* change
    * Always disable popup windows


## 2.7.1

* fixed
    * image69.us
    * zonezeedimage.com


## 2.7.0

* added
    * imagepicsa.com
* fixed
    * imagecherry.com
    * imgmoney.com
    * imgonion.com
    * imgrill.com
* change
    * Add log on error
    * indention style changed


## 2.6.2

* fixed
    * picjav.net
    * image69.us


## 2.6.1

* fixed
    * GreaseMonkey auto update problem


## 2.6.0

* added
    * abload.de
    * imgbar.net
    * imgwoot.com
* fixed
    * imagedecode.com


## 2.5.0

* added
    * advertisingg.com
    * imagebam.com
    * gallery.jpavgod.com
* fixed
    * bc.vc
* changed
    * redirect to image itself for some sites


## 2.4.0

* added
    * zonezeedimage.com
* fixed
    * jpdown.info
* changed
    * redirect to image itself for some sites


## 2.3.0

* added
    * pixhub.eu
    * jpdown.info
    * iamgedecode.com
    * imgah.com
* fixed
    * 4owl.info


## 2.2.0

* added
    * imgurban.info
    * directupload.net
    * picfox.org
    * javelite.tk
    * imgmoney.com
* fixed
    * 4owl.info


## 2.1.2

* fixed
    * really fix url patterns in metadata block


## 2.1.1

* fixed
    * GreaseMonkey install problem


## 2.1.0

* added
    * 4owl.info
    * bc.vc (shortcut)
    * s21.imgtube.us
* fixed
    * adf.ly
* changed
    * use match instead of include


## 2.0.1

* fixed
    * imageporter.com

## 2.0.0

* added
    * picjav.net/x
    * imagecorn.com
    * imagehosting.2owl.net
    * imgdino.com
* fixed
    * adf.ly
        * remove iframe
    * gzvd.info
        * don't redirect if picture was removed
    * hentaita.com
        * don't redirect if picture was removed
* changed
    * introduced more rules to match sites


## 1.1.2

* fixed
    * picjav.net


## 1.1.1

* fixed
    * picjav.net/picjav2


## 1.1.0

* added
    * hentaita.com
    * imgonion.com
    * imgrill.com
    * picjav.net/picjav2
    * imagecherry.com
* fixed
    * image69.us
        * fix URL matching
    * picjav.net
        * fix URL matching

* changed
    * drop String rules support
    * pass captured RegExp strings into action
    * use strict mode in whole script


## 1.0.1

* added
    * image69.us
    * gzvd.info
    * picjav.net
* fixed
    * imagetwist.com
        * remove fullscreen overlay
* changed
    * add @updateURL and @downloadURL in metadata


## 1.0.0

* initial release<|MERGE_RESOLUTION|>--- conflicted
+++ resolved
@@ -1,6 +1,10 @@
 ## TBA
 
-<<<<<<< HEAD
+* fixed
+    * adf.ly
+    * mirrored.to
+    * naturalhealthy.xyz
+    * pimpandhost.com
 * added
     * 123short.biz
     * advancedautorepairtips.me
@@ -34,13 +38,6 @@
     * tomient.com
     * wrap-w0rld.com
     * yasinews.xyz
-=======
-* fixed
-    * adf.ly
-    * mirrored.to
-    * naturalhealthy.xyz
-    * pimpandhost.com
->>>>>>> db08db3a
 
 ## v6.36.0
 
