--- conflicted
+++ resolved
@@ -1,10 +1,6 @@
 ## TBA
 
 * fixed
-<<<<<<< HEAD
-    * fastpic.ru
-=======
->>>>>>> 04440361
 * added
 * removed
 
