## TBA

<<<<<<< HEAD
* added
    * atv.pw
    * ceklinku.xyz
    * hightech.web.id
    * infotaxco.com
    * kabarviral.blog
    * remiyu.me
    * tips.atv.pw
    * wegner.tech
=======
* fixed
    * lindung.in
>>>>>>> c2eca1cd

## v7.6.0

* added
    * cu6.io
    * cu7.io
    * exe.io
    * imageraven.com
    * polrec.site
    * situsbaru.me
    * urlike.net

## v7.5.0

* fixed
    * fastpic.ru
* added
    * futurefoundationngo.com
    * ijobanana.xyz
    * kvador.com
    * loopdiet.com
    * mediakita.blog
    * news-tech.xyz
    * oload.biz
    * openload.io
    * openload.link
    * smwebs.xyz
    * subetenews.com

## v7.4.0

* added
    * a5barfawria.com
    * foto-pic.net
    * get-click2.blogspot.com
    * ourcareerblog.com
    * stategossip.com
    * swiggygold.com

## v7.3.0

* fixed
    * apasih.pw
    * autoride.pw
    * funimg.net
    * intercelestial.com
    * linkach.com
    * lonelymoon.net
    * mirrorace.com
    * naturalhealthy.xyz
    * sehatsegar.net
    * surfsees.com
    * sweetlantern.com
    * technlab.com
    * waifusafe.ooo
* added
    * 46.166.167.16
    * allapp.xyz
    * apkmodif.com
    * bollywooddramanews.com
    * cepmuzikindir.me
    * corepix.org
    * foodpuff.com
    * freespinwins.com
    * get.ujv.al
    * hosexx.com
    * linksop.com
    * piclick.org
    * pornbaker.men
    * pornyfap.com
    * pustkala.com
    * sataniabatch.blogspot.com
    * semprot.com
    * somnath2003.xyz
    * tetewlink.me
    * timetoka.com
    * u.to
    * underpic.club
    * vehicle-techno.cf
    * w-rajem.com
    * xxximagetpb.org

## v7.2.0

* fixed
    * cocoleech.com
    * cpmlink.net
    * daunshorte.teknologilink.com
    * imagebam.com
    * jelajahinternet.me
    * teknosafe.teknologilink.com
    * turboimagehost.com
* added
    * 1v.to
    * 3zfile.net
    * alseoo.com
    * aristoderas.com
    * bdupload.asia
    * bdupload.info
    * bluemediafiles.com
    * boost.ink
    * brenhealth.com
    * clickar.net
    * closetopic.site
    * crockolinks.com
    * cu5.io
    * direct-link.net
    * dunyanews.xyz
    * e7kelyana.com
    * ea-isly.com
    * health-goood.com
    * healthfary.com
    * healthinsider.online
    * hen-tay.net
    * hindibeen.com
    * indishare.me
    * indishare.org
    * infosehatku.club
    * infosia.xyz
    * justlikeyojna.com
    * komiupdates.xyz
    * kooramubashir.com
    * leechall.download
    * link-to.net
    * link.akuno.net
    * linkduit.net
    * linkwea.com
    * menantisenja.com
    * muhammadyoga.me
    * oload.press
    * oload.website
    * oploverzhome.com
    * pa4l.esy.es
    * pastekan.com
    * sarkarijobsresultss.com
    * shortzon.com
    * skiplink.io
    * slegle.com
    * surfsees.com
    * techcraze.online
    * techtremendous.com
    * thefreech.com
    * trading-area.com
    * ultraskora.com
    * unporn.site
    * upgrand.site
    * uploadhaven.com
    * uploadrar.com
    * vcrypt.net
    * virtualdata.me
    * waifusafe.ooo
    * weawp.com
    * zalipay.com
    * zap.in
    * zupload.me

## v7.1.0

* fixed
    * tout-debrid.net
* added
    * 6aba2day.com
    * a-egy.com
    * akla4.com
    * al3amall.com
    * bloggerworld.online
    * cpm4all.ga
    * fc.lc
    * kutpay.com
    * nikkarr.com
    * oload.life
    * shrt8.com
    * veblink.com

## v7.0.0

* fixed
    * adf.ly
    * mirrored.to
    * naturalhealthy.xyz
    * pimpandhost.com
* added
    * 123short.biz
    * advancedautorepairtips.me
    * allreports.site
    * beast-birds.com
    * boardgift.com
    * ckk.ai
    * clixg.com
    * cutls.co
    * dislooks.com
    * drivehub.link
    * elkhbrel7sry.com
    * entretendonaweb.ga
    * ez4link.org
    * gamesindians.com
    * infotrendy.me
    * jelajahinternet.me
    * kurosafety.menantisenja.com
    * mawdok.com
    * newsinjules.com
    * oload.network
    * ommantrameditation.com
    * onaah.com
    * pafpaf.info
    * razerflixs.com
    * takeitfor.me
    * talkittechy.com
    * techfinda.com
    * techmen-world.com
    * templink.org
    * tomient.com
    * wrap-w0rld.com
    * yasinews.xyz

## v6.36.0

* fixed
    * cutwin.com
    * icutlink.com
    * slink.bid
    * kakkoiisafe.us
    * mylink.zone
* added
    * 5brgedid.com
    * adpaytm.com
    * advance-wishingjs.com
    * agradarpan.com
    * android-1.com
    * autocarsmagz.xyz
    * bestscholaeshipdegree.date
    * bloggingraja.com
    * cu3.io
    * daily-sale.in
    * dailyimages.xyz
    * directedlink.net
    * downloaddoom.com
    * earnwithshortlink.com
    * efshort.com
    * el3id.site
    * enrt.eu
    * gamemod.pro
    * getpocket.xyz
    * govtsmartjob.com
    * healthykk.com
    * hello.tribuntekno.com
    * ilinkshortx.com
    * layarkaca21.vip
    * linkfay.com
    * linksupto.com
    * merdekaid.online
    * mirrorace.com
    * mooddisorder.co
    * multifilemirror.com
    * mutharammss.xyz
    * namiyt.com
    * nooyul.co
    * oko.sh
    * oload.services
    * onle.co
    * openloed.co
    * ourtechnoew.xyz
    * profitstudy.xyz
    * pucuk.xyz
    * realsht.mobi
    * royalown.review
    * shortye.net
    * shtme.co
    * starvate.in
    * starzone.cc
    * sxtsquad.com
    * techkti.com
    * technodia.xyz
    * thanda.xyz
    * thegyaanipoint.com
    * thinana.xyz
    * trackywe.in
    * travelwithtricks.me
    * uii.io
    * uplinkto.me
    * viralcollect.info

## v6.35.0

* fixed
    * cutwin.us
    * openload.co
    * sweetlantern.com
    * vivads.net
    * za.gl
* added
    * abouttech.space
    * adlpu.com
    * amenitiees.com
    * arba7co.com
    * 123link.carpartsviet97.site
    * click2url.online
    * coolmitten.com
    * cooltxtgen.com
    * cosmicmony.com
    * dausel.co
    * funnyquiz.blog
    * getfreshcloud.xyz
    * jejaklagu.com
    * khraba.com
    * kpscthulasilogin.info
    * ln435.online
    * lnkjob.com
    * lnks4all.com
    * miniurl.pw
    * oladblock.me
    * oladblock.xyz
    * partqb2i.com
    * pebisnis-muda.com
    * pingit.im
    * sciencelife.ga
    * shophipro.xyz
    * shortlinko.com
    * sk-ip.ru
    * slink.bid
    * suarankri.me
    * tabakhelo.com
    * techinhub.xyz
    * technocanvas.xyz
    * thin.at
    * utimetableresult.in
    * viralnow.xyz
    * xpickle.club

## v6.34.0

* fixed
    * adf.ly (maranhesduve.club, uclaut.net)
    * imgbaron.com
    * mirrored.to
    * shortly.xyz
    * sweetlantern.com
    * tmearn
* added
    * ad4msan.ml
    * ad4msan.win
    * blog.langw.web.id
    * click2-url.com
    * cuti.in
    * elsfile.org
    * filemedia.net
    * haxrs.com
    * k2nblog.com
    * kidsors.xyz
    * leechpremium.link
    * linksht.com
    * makeurl.co
    * newskart.xyz
    * oladblock.services
    * short2win.me
    * tout-debrid.net
    * turkdown.com
    * updatetribun.org
    * ux9.de
    * wikiall.org
    * zi.ht

## v6.33.0

* fixed
    * oload.space
    * shrt10.com
* changed
    * path rule in reklama.js
    * path rule in openload.co.js
    * added new overlay remover in linkdrop.js
    * added two new handlers in linkdrop.js
* added
    * bakilink.com
    * blameless.work
    * cl250.club
    * click2see.desi
    * clkpay.com
    * clkpays.com
    * cu2.io
    * elil.cc
    * ely-om7.com
    * empearn.com
    * empireshort.com
    * enewstalk.com
    * factural.com
    * gossipcorners.com
    * healthhindigyan.in
    * imageoptimizer.us
    * imageshtorm.com
    * imgazure.com
    * imguur.pictures
    * jainjinvani.com
    * ln11.xyz
    * newupdatesonline.com
    * reb7konline.com
    * sh11.xyz
    * shaggyimg.pro
    * shorted.id
    * shrinkbuck.com
    * tabeikh.com
    * tarnwh2i.com
    * tradeguru.xyz
    * uptoos.com
    * url.hulblog.com
    * wishes2.com
    * xaoutchouc.live
    * yesmoviesapp.info
    * yourw-ay.com

## v6.32.0

* fixed
    * hexafile.net
* added
    * ecoimages.xyz
    * hikarinoakariost.info
    * imagespublic.tk
    * imgsee.net
    * oload.space

## v6.31.0

* fixed
    * idsly.bid
    * idsly.net
    * imgfile.net
    * wicr.me
* added
    * 4short.tk
    * akanosora.com
    * ally.shortens.co
    * arba7kpro.com
    * crabcut.net
    * cutadlink.net
    * cuto.io
    * cutwin.us
    * download-mirror.ga
    * dukun-cit.com
    * dutchycorp.space
    * earn.theplusit.ro
    * earnmoneytalk.com
    * fabsdeals.com
    * flaz.link
    * geki.tech
    * goou.in
    * icutlink.com
    * lapak.link
    * mrfourtech.com
    * oload.live
    * sardeath.com
    * skip.az
    * tech4utoday.com
    * techandreview.info
    * uiz.io
    * urlsamo.com
    * yametesenpai.xyz

## v6.30.0

* fixed
    * imgfile.net
* added
    * 123link.vip
    * 1921681254.tech
    * 1idsly.com
    * 2fly.me
    * bloggingdekh.xyz
    * btc.ms
    * chrt.pw
    * counsellingresult2016.in
    * curs.co
    * cuus.io
    * drakorsafe.tech
    * fopkodiak.site
    * gsmzone.site
    * iitjeemainguide.in
    * imgbaron.com
    * khabratk.com
    * lewat.in
    * lewat.wibuindo.com
    * lin65.me
    * lindung.me
    * linkorlink.com
    * lotechnocan.org
    * omglyrics.com
    * omgmusik.com
    * programsfre.com
    * safelinkblogger.com
    * shortearn.eu
    * shortid.co
    * shrink.vip
    * skinnycat.org
    * sub2unlock.com
    * szs.pw
    * technlab.com
    * tinylink.run
    * unduh.in
    * wibuindo.xyz
    * xxx.fopkodiak.site

## v6.29.0

* fixed
    * 22pixx.xyz
    * mykinggo.com
    * win4cut.com
* added
    * 3rab-cash.com
    * blogginggyanbox.com
    * buyitonline.store
    * cuee.io
    * cuturl.in
    * gifsis.com
    * giga74.com
    * idsly.net
    * imagescanner.cc
    * imgcloud.pw
    * li-nkz.com
    * lpe.pw
    * marivelkece.xyz
    * multiimg.com
    * nekopoi.ga
    * oload.club
    * openload.pw
    * payskip.org
    * picstate.com
    * pinkhindi.com
    * postimg.cc
    * shln.pw
    * srtfly.com
    * yourtechguider.com

## v6.28.0

* fixed
    * greget.space
* added
    * 8o.ee
    * buy-in-599rs.win
    * cyahealth.com
    * eatings.stream
    * ershadat.com
    * idsly.org
    * link5s.co
    * linku.us
    * safelinkreviewx.com
    * xemlink.net
    * z2i.com
* removed
    * pixsense.net
    * safelinkconverter2.com
    * safelinkreviewer.com
    * safelinksreview.com

## v6.27.0

* fixed
    * linkdrop.net
    * 1be.biz
* added
    * businessiss2.info
    * link2link.cf
    * lonelymoon.net
    * megaurl.link
    * skipurls.com
    * smarteasystudy.com
    * stt.awsubs.co

## v6.26.0

* fixed
    * imgfile.net
    * xxxwebdlxxx.org
* added
    * awsubsco.ml
    * clk.ink
    * cuio.io
    * irisvera.com
    * oload.fun
    * plantaheim.com
    * probusinesshub.com
    * pss.pw

## v6.25.0

* fixed
    * 22pixx.xyz
    * spacetica.com
* added
    * adsrt.me
    * e2s.cc
    * glory-link.com
    * idnation.net
    * lwt.pw
    * picbaron.com
    * stfly.press
    * teknologilink.com
    * zutrox.link

## v6.24.0

* added
    * 1ink.info
    * clk.icu
    * healthtod.com
    * shortly.xyz

## v6.23.0

* fixed
    * fastpic.ru
    * oturl.com
* added
    * shtlink.co
    * won.pe

## v6.22.0

* fixed
    * imgoutlet.pw
* added
    * 22pixx.xyz
    * adzurl.cf
    * cutpaid.com
    * naturalhealthy.xyz
    * oload.cc
    * shortglobal.com
    * tpx.me
    * vnurl.xyz
    * xxx.sexex.xyz

## v6.21.0

* fixed
    * beeimg.com
    * imagetwist.com
    * imgoutlet.pw
    * imgprime.com
    * picmoza.com
* added
    * autoride.pw
    * javtor.com
    * oload.cloud
    * topurl.net

## v6.20.0

* fixed
    * adsrt.com
    * bolaoke.club
    * sehatsegar.net
    * imagetwist.com
* added
    * akoam.net
    * drivefiles.bid
    * drive.jepitkertas.com
    * link4win.net
    * linksad.net
    * swzz.xyz
* removed
    * akoam.com

## v6.19.0

* fixed
    * autolinkach.com
    * bolaoke.club
    * davinsurance.com
    * psl.pw
* added
    * adskipme.com
    * cll.press
    * fmlawkers.club
    * hexafile.net
    * indexmovie.club
    * insurance-waifu.cf
    * javlibrary.com
    * link4win.com
    * picclock.ru
    * picmoza.com
    * shrtfly.net
    * skyinsurance.ml
    * spacetica.com
    * speedcar.club
    * telolet.in
* removed
    * susutinv2.com

## v6.18.0

* fixed
    * itiad.com
    * mirrored.to
* added
    * 123link.pro
    * cashat.net
    * cutsouf.com
    * dawnstation.com
    * flylink.io
    * imgant.com
    * link.tl
    * linkvip.tk
    * lnkshrnk.net
    * niagoshort.com
    * picpic.online
    * rhvgmritmziwcm.net
    * short2win.net
    * ujv.al
    * ujv.me
    * win4cut.com

## v6.17.0

* fixed
    * linkdrop.net
* added
    * awcar.icu
    * converthinks.xyz
    * davinsurance.com
    * fiuxy.bz
    * getinfos.net
    * getlink.pw
    * imageblinks.com
    * imgdew.pw
    * imgmaze.pw
    * imgtown.pw
    * imgview.pw
    * onepiece-ex.com.br
    * s.yukisubs.com
* removed
    * imgdew.com
    * imgmaze.com
    * imgtown.net
    * imgview.net

## v6.16.0

* fixed
    * coshink.co
    * mirrored.to
* added
    * adcoin.me
    * clk.sh
    * hdmoza.com
    * imgjazz.com
    * linkach.com
    * linktor.io
    * lyon.kim
    * skips.link
    * za.gl

## v6.15.0

* fixed
    * cut-earn.com
    * cutearn.ca
    * link-zero.com
    * payskip.me
    * plantaheim.web.id
* added
    * 22pixx.xyz
    * autech.xyz
    * cut-win.com
    * gocitlink.com
    * idsly.bid
    * licklink.net
    * mirrored.to
    * mykinggo.com
    * sweetlantern.com
    * tinylinks.net
    * vivads.net
    * wicr.me

## v6.14.0

* fixed
    * anjay.info
    * bit-url.com
    * catcut.net
    * coinlink.co
    * imagetwist.com
    * mirrorcreator.com
    * moesubs.com
* added
    * by6dk.com
    * dwindly.io
    * foxurl.net
    * glinks.me
    * imageko.com
    * intercelestial.com
    * itiurl.co
    * kurosafe.menantisenja.com
    * kurosafe.online
    * kurosafe.website
    * kuylink.com
    * losstor.com
    * met.bz
    * payskip.me
    * sehatsegar.net
    * tetew.info
    * tokenfly.pw
* removed
    * lix.in
    * zintata.com

## v6.13.0

* fixed
    * earnbig.ca
    * gg-l.xyz
    * imagebam.com
    * lifesurance.info
    * ourl.io
    * petty.link
    * pnd.tl
    * shrinkearn.com
    * spaste.com
    * tl.tc
    * wi.cr
* added
    * admew.com
    * anjay.info
    * bolaoke.club
    * businessforyouand.me
    * designmyhomee.com
    * earn-url.com
    * eklink.net
    * id-securelink.xyz
    * kakkoiisafe.us
    * likn.xyz
    * linkexa.com
    * link-zero.com
    * novaenreta.space
    * shon.xyz
    * shrtfly.com
    * simaholina.xyz
    * skinnycat.net
    * sloomp.space
    * tiny.ec
    * tny.ec
    * tojros.tk
    * turkdown.com
* removed
    * 244pix.com
    * adlock.org
    * b4he.com
    * bilder-space.de
    * buzurl.com
    * cash4files.com
    * cf2.me
    * cf3.me
    * cf5.me
    * cf6.co
    * cf7.co
    * dd.ma
    * dh10thbvu.com
    * dwimg.com
    * ex9.co
    * fapoff.com
    * galleries.bz
    * goneviral.com
    * gxp.so
    * hashe.in
    * hit.us
    * hornywood.tv
    * ilovebanten.com
    * imagescream.com
    * imgchili.com
    * imgchili.net
    * imgdiamond.com
    * imghere.net
    * imgsmile.com
    * ironimg.net
    * kokemoon.com
    * link-earn.com
    * link2you.ru
    * linkhits.us
    * lovechix.com
    * megaline.co
    * miniurl.tk
    * picbucks.com
    * picturescream.asia
    * picturescream.com
    * postscreens.info
    * shark.vn
    * theseforums.com
    * tnabucks.com
    * topload.pro
    * tubeviral.com
    * u2ks.com
    * ultrafiles.net
    * urlst.me
    * x45x.info
    * xip.ir
    * xiw34.com
    * xt3.me
    * zbqhfbetlmni.net
    * zff.co

## v6.12.0

* fixed
    * videogamesblogger.com
    * viidii.info
    * gameinfo.pw
    * megaurl.in
    * cuon.io
    * gsurl.me
    * sehatlega.com
    * apasih.pw
    * icutit.ca
    * adpop.me
* added
    * itiad.com
    * prnt.sc
    * imgmass.com
    * shrten.xyz
    * crus.io
    * 4cut.io
    * imageshimage.com
    * imgrock.pw
    * koylinks.win
    * tr.link
    * oload.download
    * taive.in
    * payshorturl.com
    * oturl.com
    * loadurl.com
    * vinaurl.net
    * lopte.pro
    * man2pro.com
    * urltips.com
    * raolink.com
    * imgbalana.com
* removed
    * x.pixfarm.net
    * vvcap.net
    * imageontime.com
    * imagepicsa.com
    * imagehorse.com
    * zonezeedimage.com
    * zeljeimage.com
    * croftimage.com
    * myhotimage.com
    * bokimage.com
    * imgnext.com
    * img.spicyzilla.com
    * imgtwyti.com
    * imgxyz.com
    * imgdevil.com
    * imgban.com
    * imgpu.com
    * imgbeer.com
    * imgwet.com
    * imgnimz.com
    * imgbinbou.com
    * img22.com
    * imgcover.com
    * imgblank.com
    * imgreality.com
    * img-zone.com
    * img-uploads.com
    * imgblow.com
    * img4sharing.com
    * imagefolks.com
    * freephotohostin.com
    * imgult.com
    * xxximagenow.com
    * xxxsparrow.com
    * playimg.com
    * picstwist.com
    * ericsony.com
    * uplimg.com
    * lexiit.com
    * thumbnailus.com
    * newimagepost.com
    * fapingpics.com
    * i.imgslip.com
    * hentai.imgslip.com
    * goimge.com
    * nimplus.com
    * nudeximg.com
    * imgcoin.net
    * imgfap.net
    * imgcandy.net
    * imgmaster.net
    * imgrun.net
    * imgboom.net
    * imgpics.net
    * imagesouls.net
    * imagelaser.net
    * picture-bang.net
    * project-photo.net
    * pix-link.net
    * golfpit.net
    * shotimg.org
    * adultimg.org
    * dragimage.org
    * imgmag.co
    * bulkimg.info
    * photo-up.info
    * myimg.info
    * img-pop.info
    * vava.in
    * pixxx.me
    * picspornfree.me
    * imgload.me
    * fapat.me
    * pic2pic.ru
    * 24avarii.ru
    * loftlm.ru
    * 18pron.ru
    * imgplus.ru
    * imgease.re
    * goimg.xyz
    * pic2pic.site
    * sxpics.nl
    * darpix.desi
    * pic4you.top
    * imgsen.se
    * imgtwyti.net
    * imgtwyti.com
    * hentai-baka.com
    * jav-hentai.host
    * img-hentai.host
    * hentai-king.host
    * img-king.xyz
    * imgbb.net
    * imgtor.pw
    * imageporn.eu
    * imgzizi.xyz
    * 08lkk.com
    * greenpiccs.com
    * pornimagex.com
    * pixhub.eu
    * picmoe.net
    * pic2profit.com
    * picp2.com
    * imgrex.com
    * img3x.com
    * imagevau.eu
    * img.deli.sh
    * imgsicily.it
    * pictureshoster.com
    * javcity.com
    * imgtheif.com
    * imgsure.com
    * imguniversal.com
    * imgpaying.com
    * imgmega.com
    * imgzeus.com
    * imgmaid.net
    * imzdrop.com
    * imgdrive.co
    * cuteimg.cc
    * imgtiger.org
    * imggold.org
    * myimg.club
    * foxyimg.link
    * coreimg.net
    * chronos.to
    * imgnova.xyz
    * hentai-hot.xyz
    * hentai-king.online
    * imglocker.com
    * imgleech.com
    * img.pornleech.com
    * imgsense.com
    * imagebic.com
    * daily-img.com
    * picangel.in
    * imgbin.me
    * img3x.net
    * img24.org
    * imagik.fr
    * hostingfailov.com
    * imagecherry.com
    * fotoszok.pl.com
    * picturevip.com
    * uploadimage.eu
    * anonpic.com
    * imagepix.org
    * imageheli.com
    * imgtube.net
    * pixliv.com
    * imagearn.com
    * image18.org
    * hentaimg.com
    * ghanaimages.co
    * blackcatpix.com
    * fastpics.net
    * ifap.co
    * avenuexxx.com
    * 2imgs.com
    * xlink.me
    * wzzq.me
    * victly.com
    * upan.so
    * ultshare.com
    * typ.me
    * dlneko.com
    * dlneko.net
    * dlneko.org
    * rumahsimpel.com
    * safelinkair.com
    * healthygress24.ga
    * kombatch.amankan.link
    * gadget14.pw
    * auto14.pw
    * nar-04.tk
    * gadget13.com
    * autorp.us
    * anisubsia.tk
    * insurance1.tech
    * freeanimeonline.xyz
    * shorten.id
    * getcomics.gq
    * miuitutorial.gq
    * awsubs.cf
    * awsubsco.ga
    * satuasia.com
    * tawaku.com
    * link.filmku.net
    * muucih.com
    * telolet.in
    * designinghomey.com
    * sinopsisfilmku.com
    * sidespace.net
    * erogedownload.net
    * otoviral.racing
    * sipkur.us
    * aw-games.net
    * ww3.manteb.in
    * streamingfrench.net
    * stash-coins.com
    * srnk.co
    * smll.io
    * shortskip.com
    * shortenurl.tk
    * pengaman.link
    * urlgo.gs
    * shink.in
    * qaafa.com
    * digg.to
    * short.est
    * setlinks.us
    * robo.us
    * riurl.com
    * rijaliti.info
    * reffbux.com
    * rapeit.net
    * oxyl.me
    * ohleech.com
    * mt0.org
    * moe.god.jp
    * moesubs.akurapopo.pro
    * dl.nsfk.in
    * madlink.sk
    * mantap.in
    * mantab.in
    * mantep.in
    * manteb.in
    * st.oploverz.net
    * awaremmxv.com
    * looy.in
    * loook.ga
    * lnx.lu
    * lnk.in
    * indexmovie.me
    * ilix.in
    * priva.us
    * leechbd.tk
    * link-protector.com
    * link2dollar.com
    * cvc.la
    * boxcash.net
    * anonymbucks.com
    * 3ra.be
    * 2ty.cc
    * adjet.biz
    * adfe.es
    * dereferer.website
    * dikit.in
    * elde.me
    * ethi.in
    * fit.sh
    * fundurl.com
    * gca.sh
    * repla.cr
    * go2.me
    * linkajc.com
    * link5s.com
    * fastdecode.com
    * linkdolar.xyz
    * linkpaid.net
    * dapat.in
    * cf.ly
    * link.animagz.org
    * gunting.in
    * linc.ml
    * adcrun.ch
    * 1tk.us
    * adbla.us
    * tl7.us
    * gx.si
    * adwat.ch
    * fly2url.com
    * urlwiz.com
    * ultry.net
    * wwy.me
    * myam.me
    * ssl.gs
    * srk.gs
    * cun.bz
    * vizzy.es
    * kazan.vc
    * linkcash.ml
    * adtr.im
    * goolink.me
    * earningurl.com
    * sflnk.me
    * 3rabshort.com
    * adlink.guru
    * cypt.ga
    * filesbucks.com
    * elink.link
    * payurl.me
    * url.ht
    * pir.im
    * bol.tl
    * adfly.tc
    * kokemoon.com
    * top9space.com

## v6.11.0

* fixed
    * adf.ly
    * 123link.pw
    * 1dl.biz
    * 1be.biz
    * cut4links.com
    * tmearn.com
    * clik.pw
* added
    * adsvy.com
    * vnurl.net
    * short2win.com
    * dz4link.com
    * royurls.bid
    * gameinfo.pw
    * adshort.co
    * tocdo.in
    * iiv.pl
    * animeforce.stream
    * oload.win
* removed
    * freegaysitepass.com
    * fuestfka.com
    * deb.gs
    * sexpalace.gs
    * dumppix.com
    * postimg.net
    * imageview.me
    * hentai-hosting.com
    * javtotal.com
    * imgurban.info
    * d69.in
    * images.maxigame.by
    * gratisimage.dk
    * npicture.net
    * onlinepic.net
    * imgurx.net
    * z.gs
    * adultmove.info
    * reducelnk.com
    * amy.gs
    * any.gs
    * dyo.gs
    * imgdream.net
    * imgnm.net
    * imgsilo.net
    * imgsoo.net
    * imagepearl.com
    * imagecrest.com
    * itmages.ru
    * 1pics.ru
    * javelite.tk
    * crd.ht
    * adshort.im
    * adshort.pro
    * adshort.in
    * daily-img.com
    * img-365.com
    * 365-img.com
    * xxx.porn0day.com
    * picamatic.com
    * ehdwallpapers.org
    * imgdomino.com
    * emptypix.com
    * imageleon.com
    * sexyxpixels.com
    * gallerysense.se
    * gallerynova.se
    * maxmirror.com
    * larashare.com
    * iori.us
    * firedrive.com
    * arab.sh
    * anafile.com
    * ysf.pl
    * zo.mu
    * zzz.gl
    * mypixxx.lonestarnaughtygirls.com
    * h-animes.info

## v6.10.0

* fixed
    * mirrorcreator.com
    * imgadult.com
    * imgwallet.com
    * imgtaxi.com
    * telondasmu.com
    * imgprime.com
    * clk.press
    * short.pe
    * urlcloud.us
    * ourl.io
    * linkdrop.net
    * adf.ly
* added
    * cutl.in
    * cut4link.com
    * mikymoons.com
    * twik.pw
    * spamlink.org
    * pnd.tl
    * top9space.com
    * mylink.zone
    * 3bst.co
    * shortit.ca
    * 3rabcut.com
* changed
    * recaptcha for spaste.com
* removed
    * clictune.com
    * susutin.com
    * shortit.in

## v6.9.0

* fixed
    * openload.co
* added
    * imgfile.net
    * henpoi.lompat.in
    * aw-games.net
    * viralukk.com
    * clk.press
    * pixxxels.cc
    * imx.to
    * pixhost.to
    * gsul.me
    * getsl.me
    * gsur.in
    * cutearn.ca
    * earnbig.ca
    * shrt10.com
    * ur.ly
    * urly.mobi
    * apasih.pw
    * ewa.ac
* removed
    * pixxxels.org
    * img.yt
    * pixhost.org

## v6.8.0

* fixed
    * imagepearl.com
    * imgdrive.net
    * shink.me
* added
    * shark.vn
    * safelinku.net
    * kokemoon.com
    * earn-guide.com
    * oload.site
    * icutit.ca
    * psl.pw
    * mylink.zone
    * shortad.cf
    * pic.hotimg.site
    * zbqhfbetlmni.net
    * greget.space
    * shrinkearn.com
    * petty.link
* removed
    * jzrputtbut.net

## v6.7.0

* fixed
    * imgprime.com
    * openload.co
    * coinlink.co
    * clictune.com
    * trlink.in
* added
    * 123link.pw
    * gurl.ly
    * adpop.me
    * wi.cr
    * short.pe
    * srt.am
    * linkrex.net
    * coshink.co
    * urlcloud.us
    * 3rabshort.com
    * gsul.me
    * getsl.me
    * adbitly.in
    * gg-l.xyz
    * mitly.us
    * tui.click
    * gsur.in
    * shink.xyz
    * mlink.club
    * dzurl.ml
    * zlshorte.net
    * igram.im
    * gram.im
    * wolink.in
    * bit-url.com
    * git.tc
    * link4.me
    * premiumzen.com
    * megaurl.in
    * siotong.com
    * siherp.com
    * otoviral.racing
    * lifesurance.info
    * cut4links.com
    * plantaheim.web.id
    * imagexport.com
    * adshort.pro
    * cut-w.in
    * cut-earn.com
    * cuon.io
    * zeiz.me
    * adsrt.com
    * imgfresh.info
    * 1ink.cc
    * jurl.io
    * adslink.pw
* removed
    * zez.io
    * coshurl.co

## v6.6.0

* fixed
    * clictune.com
    * adyou.me
    * imgrock.info
    * imgdew.com
* added
    * ourl.io
    * cutwin.com
    * cutwi.in
    * adyou.co
    * imgsky.net
    * picker-click.ru
    * imgoutlet.pw
* removed
    * imgoutlet.co
    * link.tl

## v6.5.0

* fixed
    * linkdrop.net
* added
    * adbilty.me
    * oke.io
    * susutinv2.com
    * njiir.com
* removed
    * zytpirwai.net

## v6.4.1

* fixed
    * lite edition bug

## v6.4.0

* fixed
    * ally.sh
    * idsly.com
* added
    * GreaseMonkey v4 support
    * oload.stream
    * 123link.co
    * 123link.press
    * adshort.im
    * p0xpicmoney.ru
    * compartiendofull.net
    * l2s.io
    * curs.io
    * clik.pw
    * weefy.me
    * coshurl.co
* removed
    * adshort.co

## v6.3.0

* fixed
    * imgrock.info
    * imagecrest.com
    * clictune.com
* added
    * imghost.top
    * croea.com
    * xxx.pornscreen.xyz
    * imgpart.com
    * shink.me
    * oload.info
    * 123link.io
* removed
    * 123link.top

## v6.2.1

* fixed
    * mirrorcreator.com
    * configuration page

## v6.2.0

* fixed
    * sipkur.us
* added
    * xxxwebdlxxx.org
    * u2s.io
    * imagespicy.site
    * linclik.com
    * link-earn.com
    * autolinkach.com
    * zez.io
    * adbull.me
    * adshort.co
    * adshorte.com

## v6.1.4

* fixed
    * legacy browser support

## v6.1.3

* fixed
    * adf.ly

## v6.1.2

* fixed
    * bc.vc
    * jzrputtbut.net

## v6.1.1

* fixed
    * configuration page
    * 55888.eu
    * ouo.io
    * spaste.com

## v6.1.0

* changed
    * Trying to fix compatibility to Violentmonkey
* fixed
    * ouo.io
    * imgdrive.net
    * fas.li
    * adf.ly
    * prntscr.com
    * short.am
    * urlcash.net
    * idsly.com
* added
    * imgrock.info
* removed
    * imgrock.net

## v6.0.0

* changed
    * rewrite to ES7
    * rewrite build system

## v5.73.0

* fixed
    * techfunda.net
    * imgseed.com
    * imagecrest.com
    * imagetwist.com
    * shink.in
* added
    * topload.pro
    * jzrputtbut.net
    * telondasmu.com
    * acidimg.cc

## v5.72.0

* fixed
    * pronpic.org
    * safelinkreviewer.co
    * linkshrink.net
    * imgwallet.com
* added
    * imgoutlet.co
* removed
    * igg-games.com

## v5.71.0

* fixed
    * short.am
    * xlink.me
    * xxx.porn0day.com
    * pic4you.ru
    * pic5you.ru
    * keptarolo.hu
    * h-animes.info
    * adultmove.info
    * imgult.com
    * imagenpic.com
    * shrink-service.it
* added
    * short.awsubs.me
    * imgreality.com
    * corneey.com
    * ceesty.com
    * destyy.com
    * festyy.com
    * gestyy.com
* removed
    * leechpremium.space
    * empireload.com
    * loadsanook.com
    * a.pomf.se
    * yfrog.com

## v5.70.0

* fixed
    * ad7.biz
    * bc.vc
    * imagepearl.com
    * imagecrest.com
    * prevent loop if it failed to update configurations
* added
    * imgtorrnt.in
    * mylink.us
* removed
    * mirrorupload.net
    * dewaurl.com
    * imageberyl.com
    * cuzle.com
    * forbes.com
    * comicon.com.br
    * ichan.org
    * free-tv-video-online.info
    * linkarus.com

## v5.69.0

* fixed
    * imgrock.net
    * ah.pe
    * Tampermonkey compatibility for Firefox
* added
    * earningurl.com
    * adshort.in
    * linkhits.us
    * clkmein.com
    * awsubsco.ga
    * autorp.us

## v5.68.2

* fixed
    * adf.ly sub-domains

## v5.68.1

* fixed
    * script error

## v5.68.0

* fixed
    * adf.ly
    * link.tl
    * blogspot.com
* added
    * adfu.us
    * short.awsubs.co
    * ww2.awsubs.co
    * ima.gy
    * erogedownload.net
    * linkpoi.in
    * telolet.in
    * mirrorfilehost.com
    * short.pastewma.com
    * wiid.me
    * clkme.me
    * trlink.in
    * adfly.tc
    * linkfly.gaosmedia.com
    * cpmlink.net
    * gsurl.in
    * bluenik.com

## v5.67.0

* fixed
    * imgrock.net
    * imgtaxi.com
    * shrink-service.it
    * shink.in
    * al.ly
* added
    * cllkme.com

## v5.66.0

* fixed
    * ouo.io
    * img.yt
* added
    * hashe.in
    * cut-urls.com
    * tmearn.com

## v5.65.0

* fixed
    * susutin.com
    * fas.li
* added
    * url.ht
    * urle.co
    * looy.in
    * picz.site
    * imgpix.net
    * oload.tv
    * ally.sh
    * sinopsisfilmku.com
    * awsubs.cf
    * igg-games.co
    * shrink-service.it
    * techfunda.net
    * tl.tc
    * sidespace.net
    * cshort.org
    * pdi2.net
* changed
    * trying to fix problem for usi

## v5.64.0

* fixed
    * shink.in
    * pixsense.net
    * freeimgup.com
    * imgtown.net
    * linkdrop.net
    * coinlink.co
* added
    * croco.site
    * imgdomino.com
    * imagesnake.org
    * xiw34.com
    * sipkur.us
    * fiuxy.co
* removed
    * fiuxy.net

## v5.63.2

* fixed
    * remove click event blocker, broken by design

## v5.63.1

* fixed
    * trying to fix click event blocker

## v5.63.0

* fixed
    * img.yt
    * imgrock.net
    * coinlink.co
    * linkdrop.net
    * pixsense.net
    * freeimgup.com
* added
    * worldhack.net
    * linkdolar.xyz
    * sehatlega.com
    * 123link.top
    * 10co.biz
    * 10co.xyz
    * 10co.co
    * 10co.me
    * pir.im
    * bol.tl
    * zintata.com
    * radikal.ru
    * indexmovie.xyz
    * urlst.me
    * imgprime.com
    * ilovebanten.com
    * idsly.com

## 5.62.1

* fixed
    * imgrock.net
    * lynk.my

## 5.62.0

* fixed
    * img.yt
    * pixhost.org
* added
    * catcut.net
    * adurl.id
    * goolink.me
    * filesbucks.com
    * ani-share.com
    * elink.link
    * payurl.me
    * gunting.web.id
    * adyou.me
    * gsurl.me
    * g5u.pw
    * azhie.net
* removed
    * eafyfsuh.net
    * sasontnwc.net

## 5.61.2

* fixed
    * xxxhost.me
    * imgking.co

## 5.61.1

* fixed
    * img.yt
    * lynk.my

## 5.61.0

* fixed
    * picnictrans.com
    * imgking.co
    * linkdrop.net
    * imgclick.net
* added
    * star-hentai.com
    * autofans.pw
    * vavi.co
    * miuitutorial.gq
    * kombatch.loncat.pw
    * landscapenature.pw
    * pixxxels.org
    * xxxhost.me
    * gadget13.com
    * imgfapper.com
    * qaafa.com
    * viid.me
    * safelinkreview.co
    * decrypt.safelinkconverter.com
    * blogspot.com
    * short.est
    * ulshare.net
    * imgshots.com
* removed
    * postimg.org

## 5.60.6

* fixed
    * mirrorcreator.com
    * compul.in
    * ah.pe
    * adf.ly
    * linkdrop.net
    * dmus.in

## 5.60.5

* fixed
    * coinlink.co

## 5.60.4

* fixed
    * page nuking on Firefox

## 5.60.3

* fixed
    * zytpirwai.net

## 5.60.2

* fixed
    * log configuration
    * bc.vc

## 5.60.1

* fixed
    * remove redirection hack

## 5.60.0

* fixed
    * image scaling problem
    * coinlink.co
    * designinghomey.com
    * trying to fix some redirection problems
* added
    * hentai-baka.com
    * safelinkreviewer.com
    * cypt.ga
    * imgfiles.org
    * cocoleech.com
    * imagerar.com
    * imgdragon.com

## 5.59.0

* fixed
    * 1be.biz
    * motonews.club
    * imgview.net
* added
    * playimg.com
    * voyeurimage.org
    * imgtor.pw
    * zytpirwai.net
    * shorten.id
    * coinlink.co
    * imagep2p.com
    * gtaind.com
    * comicon.com.br
    * img3x.com
    * adlink.guru
    * picnictrans.com
    * croco.me
    * freeanimeonline.xyz
    * imgcurl.com
    * short.am
    * smll.io
* removed
    * awet.in
    * sortir.in
    * st.benfile.com
    * st.azhie.net

## 5.58.0

* fixed
    * imgrock.net
    * openload.co
    * coeg.in
    * link.tl
* added
    * uskip.me
    * ipicture.su
    * urlgo.gs
    * amankan.link
* removed
    * linc.ml

## 5.57.0

* fixed
    * 1dl.biz
    * avenuexxx.com
    * nar-04.tk
* added
    * hentai-pop.com
    * cdn.javtotal.com
    * jav-hentai.host
    * img-king.xyz
    * imagesouls.net
    * xxx.porn0day.com
    * img-hentai.host
    * hentai-king.host
    * imagecrest.com
    * healthygress24.ga
    * motonews.club
    * designinghomey.com
    * kurogaze.net
    * lolinez.com
    * fas.li
    * elde.me
    * nmac.to
    * admy.link
    * moesubs.com
    * img-uploads.com
    * imgreputa.com
    * freephotohostin.com
    * sports14.pw
    * insurance1.tech
    * imgzizi.xyz
    * linkpaid.net
* removed
    * pornprimehd.com

## 5.56.2

* fixed
    * AJAX white list for TamperMonkey
    * sht.io
    * dumppix.com
    * picstream.tv

## 5.56.1

* fixed
    * imgview.net
    * imgclick.com
    * adf.ly
    * imageon.org
    * bunnyforum.org
    * imageporn.eu

## 5.56.0

* fixed
    * imagepearl.com
    * imageberyl.com
    * imagesnake.com
    * freebunker.com
    * sexyxpixels.com
    * spaste.com
* added
    * imgblank.com
    * domaink.ru
    * dmus.in
    * ironimg.net
    * goto.loncat.in
    * edogawa.lon.pw
    * ouo.press
    * designinghomey.com
    * igg-games.com
    * imgrat.com
    * getcomics.gq
    * imgz.pw
    * sipkur.net
* removed
    * bk-ddl.net

## 5.55.0

* fixed
    * imgsay.com
* added
    * pic2pic.ru
    * javtotal.com
    * ehdwallpapers.org
    * img4sharing.com
    * postscreens.info
    * imgsilo.net
    * motosport.pw
    * filmku.lompat.in
    * imagebic.com
    * gunting.in
    * pixsense.net
    * anisubsia.tk
    * lindung.in

## 5.54.2

* fixed
    * spaste.com

## 5.54.1

* fixed
    * imageberyl.com
    * spaste.com

## 5.54.0

* fixed
    * imgcarry.com
    * spaste.com
    * imagepearl.com
* added
    * hentai-king.online
    * naughtygate.net
    * imageshots.com
    * i.hentai-ddl.org
    * picangel.in
    * picstream.tv
* removed
    * picstate.com.alsohe.com

## 5.53.0

* fixed
    * freebunker.com
    * imgcarry.com
    * imgcandy.net
    * ysf.pl
    * spaste.com
* added
    * bunnyforum.org
    * imageberyl.com
    * darpix.desi
    * tinizo.com
    * pic4you.top
    * imgplus.ru
    * imgkings.com
    * imgdiamond.com
    * freeimgup.com
    * imgsen.se
    * imgtrial.com

## 5.52.0

* fixed
    * imgnova.xyz
    * imgseeds.com
    * imgoutlet.com
    * shink.in
* added
    * img-pop.info
    * imgnm.net
    * gadget14.pw
    * auto14.pw
    * fapat.me
    * nar-04.tk
    * spaste.com
    * leechpremium.space
    * naisho.lompat.in

## 5.51.0

* fixed
    * imagesnake.com
    * susutin.com
* added
    * imgsoo.net
    * imgwallet.com
    * awaremmxv.com
* removed
    * imagepong.info

## 5.50.0

* fixed
    * imagepearl.com
* added
    * openload.co
    * adultimg.org
    * fiuxy.net
    * imgicy.com
    * imagehorse.com
    * imguniversal.com
    * picture-bang.net
    * pic-maniac.com

## 5.49.2

* fixed
    * beeimg.com
    * hotimage.uk
    * adf.ly

## 5.49.1

* fixed
    * fix module execution order

## 5.49.0

* fixed
    * img-365.com
    * daily-img.com
    * picturescream.com
    * picturevip.com
    * linkdrop.net
    * pixroute.com
    * imgking.co
    * linksas.us
* added
    * pop-img.info
    * ads-img.info
    * xxxsparrow.com
    * imgdew.com
    * zatnawqy.net
    * imgoutlet.com
    * muucih.com
    * ysf.pl
    * srnk.co
    * rumahsimpel.com
* changed
    * rewrite grunt to gulp

## 5.48.0

* fixed
    * imgnova.xyz
    * linkarus.com
    * 0img.net
    * link.filmku.net
* added
    * hentai-hot.xyz
    * imgseed.com
    * imghit.com
    * imgmain.com
    * dlneko.org
    * coreimg.net
    * myimg.info
    * imgview.net
    * susutin.com
    * disingkat.in

## 5.47.0

* fixed
    * imgtown.net
    * imgnova.xyz
* added
    * linkplugapp.com
    * javcity.com
    * linkcash.ml
    * linkarus.com
    * coeg.in
    * ron.vn
    * imgmaid.net
    * link.filmku.net

## 5.46.0

* fixed
    * imgnova.xyz
    * imgclick.net
    * imagepearl.com
    * bc.vc
* added
    * 18pron.ru
    * sasontnwc.net
    * imgcover.com
    * dimtus.com
    * imgsense.com
    * imggold.org
    * imgve.com
    * ah.pe

## 5.45.1

* fixed
    * sites affected by experimental code

## 5.45.0

* fixed
    * imgbb.net
    * 1dl.biz
    * linksas.us
    * sh.st
* added
    * imagepearl.com
    * fapingpics.com
    * nimzshare.com
    * darpix.ga
    * sxpics.nl
    * xximg.net
    * dewaurl.com
* removed
    * alabout.com

## 5.44.0

* fixed
    * imagescream.com
    * imgbb.net
* added
    * imgnova.xyz
    * hulkimge.com
    * img22.com
    * linksas.us
    * link4ad.com
    * linkajc.com
    * cuzle.com
    * picstate.com.alsohe.com
    * pic2pic.site
    * streamingfrench.net
    * ad4.fr
    * imgurx.net

## 5.43.0

* added
    * imgproject.net
    * imgpython.net
    * xxxscreens.com
    * crd.ht
    * lovechix.com
    * sht.io
    * img2share.com
    * akoam.com
* removed
    * 4shared.com

## 5.42.0

* fixed
    * 1dl.biz
* added
    * dlneko.net
    * photo-up.info
    * link5s.com
    * 365-img.com
    * manteb.in
    * imgcream.com

## 5.41.0

* fixed
    * img-365.com
    * pixsor.com
* added
    * loftlm.ru
    * imgmag.co
    * tawaku.com
    * imgbinbou.com
    * imgnemo.com

## 5.40.0

* fixed
    * eafyfsuh.net
* added
    * imgsay.com

## 5.39.0

* fixed
    * al.ly
* added
    * imgnimz.com
    * itw.me
    * link.animagz.org

## 5.38.0

* fixed
    * sh.st
    * linkshrink.net
* added
    * megaimage.org
    * img-pay.com

## 5.37.2

* fixed
    * sh.st
    * pixsor.com

## 5.37.1

* fixed
    * eafyfsuh.net
    * daily-img.com

## 5.37.0

* fixed
    * imagetwist.com
    * sh.st
    * boxcash.net
    * turboimagehost.com
* added
    * imgkicks.com
    * golfpit.net
    * imgtown.net
    * shotimg.org
    * foxyimg.link
    * imgmaze.com
    * imgease.re
    * 0img.net
    * dlneko.com
    * satuasia.com
    * imgboom.net
    * imgsmile.com
    * goimg.xyz

## 5.36.3

* fixed
    * eafyfsuh.net

## 5.36.2

* fixed
    * eafyfsuh.net

## 5.36.1

* fixed
    * eafyfsuh.net

## 5.36.0

* fixed
    * imgtaxi.com
    * fastpic.ru
* added
    * img-365.com
    * hotimage.uk
    * xxximagenow.com
    * uploadimage.eu
    * imgload.me
    * imghere.net
    * holdthemoan.net
    * sexseeimage.com
    * adyou.me
    * anafile.com
    * myimg.club

## 5.35.0

* removed
    * imageback.info
    * imgrill.com
* added
    * daily-img.com
    * server.sbenny.com
    * iori.us
    * picspornfree.me
    * imageporn.eu
    * sexyxpixels.com
    * imgtornado.com

## 5.34.0

* fixed
    * imgtaxi.com
    * imgadult.com
* added
    * 24avarii.ru
    * imgwet.com (manual captcha)
    * imgdrive.net
    * imgbb.net
    * uimgshare.com
    * imageleon.com
    * img.pornleech.com

## 5.33.0

* fixed
    * linkdecode.com
    * imgking.co
* added
    * imgsicily.it
    * cuteimg.cc
    * nimplus.com
    * picturescream.asia
    * porno-pirat.ru
    * imgtiger.org
    * newimagepost.com
    * teenimage.org
    * funimg.net
    * greasyimage.com
    * avenuexxx.com
    * imgcentral.com

## 5.32.1

* fixed
    * configuration error
    * eafyfsuh.net

## 5.32.0

* fixed
    * linkshrink.net
* added
    * digg.to
    * pix-link.net
    * fuestfka.com
    * eafyfsuh.net
    * shortskip.com
    * forbes.com
* removed
    * photoup.biz

## 5.31.1

* fixed
    * u.shareme.in
    * problem on Firefox 42

## 5.31.0

* fixed
    * empireload.com
    * safelinkreview.com
    * linkshrink.net
    * 08lkk.com
* added
    * nudeximg.com
    * img24.org
    * picturescream.com
    * imgbeer.com
* removed
    * img.acianetmedia.com

## 5.30.0

* fixed
    * safelinkconverter.com
    * empireload.com
    * imagezilla.net
    * damimage.com
    * binbox.io
    * imagedecode.com
* added
    * project-photo.net
    * imgtwyti.com
    * linc.ml
    * st.azhie.net
    * dlneko.com
    * minidroid.net
    * safelinksreview.com
    * multiupfile.com

## 5.29.0

* fixed
    * linkbucks.com
* added
    * pornprimehd.com
    * pasted.co
    * lexiit.com
    * thumbnailus.com

## 5.28.0

* fixed
    * boxcash.net
    * sh.st
* added
    * adfe.es
    * imageon.org


## 5.27.0

* fixed
    * oni.vn
    * lynk.my
    * sh.st
    * linkbucks.com
* added
    * victly.com
    * link.im
    * boxcash.net
* removed
    * coin-ads.com
    * shortin.tk

## 5.26.0

* fixed
    * imgseeds.com
    * imgrock.net
    * empireload.com
    * imgbabes.com
    * binbox.io
    * chronos.to
    * imagebam.com
    * postimg.org
    * tavor-cooperation.de
* added
    * imgdrive.co
    * dereferer.website
    * gallerysense.se

## 5.25.1

* fixed
    * wrong redirection if link has query string
    * error message on configuration page

## 5.25.0

* changed
    * send `Referer` in the header by default
* fixed
    * gca.sh
    * imgtrex.com
    * imgtwyti.com
    * linkdecode.com
    * empireload.com
* removed
    * urlcow.com
    * miniurl.com
* added
    * ohleech.com
    * upmirror.info
    * pimpandhost.com
    * maxmirror.com
    * coolrom.com
    * linkdrop.net
    * cvc.la
    * shink.in
    * dailyss.net
    * erimge.com

## 5.24.0

* removed
    * steamcommunity.com
* fixed
    * gca.sh
    * cur.lv
    * imgslip.com
    * 08lkk.com
    * bc.vc
* added
    * vnl.tuhoctoan.net
    * tavor-cooperation.de
    * ouo.io
    * totaldebrid.org
    * shorti.ga
    * hentaiyoutube.com
    * fileproject.com.br
    * st.benfile.com

## 5.23.0

* changed
    * new configuration to change log level
* removed
    * urlz.so
* added
    * awet.in
    * sortir.in

## 5.22.1

* fixed
    * compatibility for Firefox 37 with GreaseMonkey 2.1
    * compatibility for Firefox 25

## 5.22.0

* fixed
    * imgslip.com
    * binbox.io
    * sh.st
* added
    * chronos.to
    * daily-img.com
    * videogameblogger.com
    * bk-ddl.net
    * imgban.com
    * imgmonkey.com
    * goimge.com
* removed
    * microtec.com.sg

## 5.21.0

* added
    * imgzeus.com
    * larashare.com
    * uplimg.com

## 5.20.0

* fixed
    * binbox.io
* added
    * supercheats.com
    * imgtrex.com
    * loook.ga
    * biglistofwebsites.com
    * arab.sh

## 5.19.1

* fixed
    * srelink.com
    * fastpic.ru
    * sh.st
    * mije.net

## 5.19.0

* fixed
    * 1dl.biz
* added
    * vidto.me
    * imgslip.com
    * lynk.my
    * mije.net
* changed
    * change title if it's working

## 5.18.0

* fixed
    * empireload.com
    * clictune.com
    * fit.sh
    * error on Firefox 39
* added
    * img-planet.com
    * imagelaser.net
    * free-tv-video-online.info
    * urlv2.com
    * clk.im
    * repla.cr
    * all-poster.ru

## 5.17.1

* fixed
    * dl-protect.com

## 5.17.0

* fixed
    * empireload.com
    * a.pomf.se
* removed
    * imagelook.org
    * ouo.io
    * ref.so
* added
    * loadsanook.com
    * sa.ae
    * compul.in
    * dikit.in

## 5.16.0

* added
    * ad2links.com
    * greenpiccs.com
    * mylinkgen.com

## 5.15.0

* fixed
    * shortenurl.tk
    * adf.ly
* removed
    * catpic.biz
    * pic.apollon-fervor.com
    * imgking.us
    * imgbanana.com
* added
    * microtec.com.sg
    * pengaman.link
    * safelinkreview.com
    * bokimage.com
    * segmentnext.com

## 5.14.0

* fixed
    * sandbox problems on Firefox
    * 1dl.biz
    * empireload.com
* added
    * support for Violentmonkey
    * ouo.io
    * leechbd.tk
    * a.pomf.se
    * allkeyshop.com
    * imgtzar.com

## 5.13.1

* fixed
    * sh.sh
    * bc.vc

## 5.13.0

* fixed
    * empireload.com
    * imgseeds.com
    * linkbucks.com survey page
* changed
    * sandbox API

## 5.12.1

* fixed
    * imgsee.me
    * problem with Firefox 36

## 5.12.0

* fixed
    * imgclick.net
* added
    * imageteam.org
    * imgdevil.com

## 5.11.2

* fixed
    * cur.lv

## 5.11.1

* fixed
    * AJAX for GreaseMonkey

## 5.11.0

* fixed
    * imagetwist.com
    * linkbucks.com
    * imgsee.me
* added
    * imageeer.com
    * imgking.co
    * pixxx.me
    * linkdecode.com

## 5.10.0

* fixed
    * safelinkconverter2.com
    * 55888.eu
    * entry script of linkbucks.com
* added
    * uploadrr.com
    * manteb.in
    * empireload.com
    * gca.sh (manual captcha)
    * jnw0.com

## 5.9.2

* fixed
    * error on webkit-based browsers

## 5.9.1

* fixed
    * properly disable leave prompts

## 5.9.0

* added
    * shortenurl.tk
    * st.wardhanime.net
    * imgxyz.net
    * hentaimg.com

## 5.8.0

* fixed
    * jheberg.net
    * linkbucks.com
* added
    * imgrock.net

## 5.7.0

* fixed
    * Safiri support with TamperMonkey
    * onbeforeunload event blocking
* added
    * oni.vn

## 5.6.0

* fixed
    * 08lkk.com
    * adlock.org
* added
    * mantep.in
    * srelink.com
    * teenshot.org
    * vizzy.es
    * st.oploverz.net
    * moesubs.akurapopo.pro
    * dl.nsfk.in
    * gallerynova.se
    * jheberg.net
    * clictune.com
    * 55888.eu
    * imgzap.com
    * kazan.vc

## 5.5.0

* fixed
    * entry scripts for linkbucks.com
    * bc.vc
* added
    * imzdrop.com
    * steamcommunity.com
    * embedupload.com
    * safelinkconverter2.com
    * shorturl.rapeit.net
    * imgpu.com
    * wpc8.com
* changed
    * we have logo now, thanks to [Josh Axey](https://twitter.com/Josh_Axey)

## 5.4.0

* fixed
    * configuraion menu
    * mantap.in
    * binbox.io
* added
    * imagelook.org
    * putlocker.com
    * imgtaxi.com
    * pornimagex.com

## 5.3.0

* fixed
    * dl-protect.com
    * binbox.io
* added
    * imgclick.net
    * ericsony.com
    * imgbanana.com
    * imgtwyti.com
* removed
    * imgdollar.com
    * pic.re
    * imagebucks.com

## 5.2.0

* fixed
    * dl-protect.com
* added
    * binbox.io
    * imgrun.net

## 5.1.0

* fixed
    * configuration page error
    * sylnk.net
* added
    * 4shared.com
    * linkshrink.net

## 5.0.0

* changed
    * rename project
    * detect adf.ly if possible
    * add lite version
* fixed
    * sh.st
    * pixroute.com
* added
    * dl-protect.com
    * mirrorupload.net
    * firedrive.com
    * imgsee.me
    * ethi.in
    * mirrorcreator.com
    * sylnk.net
    * 1tk.us

## 4.42.3

* fixed
    * update some metadata

## 4.42.2

* fixed
    * some typo

## 4.42.1

* fixed
    * sh.st
    * pixroute.com

## 4.42.0

* fixed
    * 1pics.ru
    * 08lkk.com
* added
    * photoup.biz
    * 1dl.biz
    * anonymbucks.com
    * mantap.in
* removed
    * imgskull.info

## 4.41.0

* fixed
    * pic.re
    * imglocker.com
    * imagebucks.biz
    * imagezilla.net
* added
    * imgblow.com

## 4.40.3

* fixed
    * lienscash.com

## 4.40.2

* fixed
    * Some problem with GreaseMonkey 2.0 on Firefox 29

## 4.40.1

* fixed
    * imgmega.com

## 4.40.0

* fixed
    * imagebucks.biz
* added
    * shortin.tk

## 4.39.0

* fixed
    * imgmaster.net
* added
    * img-view.net
    * mt0.org
* removed
    * pixpal.net
    * images.woh.to

## 4.38.0

* fixed
    * some issue on linkbucks.com
    * 08lkk.com
* added
    * picexposed.com
    * imglemon.com
    * pronpic.org
    * imgseeds.com
    * imagebucks.biz

## 4.37.2

* fixed
    * adf.ly issue with Ghostery

## 4.37.1

* fixed
    * bc.vc

## 4.37.0

* fixed
    * imgspice.com
    * dh10thbvu.com
    * add an API to deal with Firefox 30+ (a.k.a. the release of content script breaker)
    * trying to avoid reloading on linkbucks.com
    * sh.st
* added
    * vava.in
    * imgspot.org
    * link-protector.com

## 4.36.0

* fixed
    * pixliv.com
    * imglocker.com
* added
    * img.yt
    * moe.god.jp

## 4.35.1

* fixed
    * grave build script bugs

## 4.35.0

* fixed
    * ad7.biz
    * strip comments in production code
    * resource loading issue
* removed
    * cloudimg.net
* added
    * imgmega.com
    * wzzq.me
    * upan.so
    * gxp.so
    * 08lkk.com
    * pic.re
    * pixliv.com
    * dl.animesave.tk

## 4.34.0

* fixed
    * cur.lv
    * link2dollar.com
* added
    * imgdream.net

## 4.33.0

* fixed
    * fundurl.com
    * dh10thbvu.com
* added
    * theholycross.link2dollar.com
* removed
    * linkbucksmedia.com
    * shr77.com

## 4.32.0

* changed
    * configuration page uses HTTPS by default
    * move to GitHub Pages
* fixed
    * imgsure.com
    * adlock.in -> adlock.org
    * catpic.biz
* added
    * imglocker.com
    * imgrex.com
* removed
    * imgcorn.com
    * hornyimage.com
    * fotohosting.net
    * 1to4.me
    * imagepremium.com
    * urlink.at
    * 4owl.info
    * adv.li
    * bilder-hochladen.net
    * cyberpics.net
    * digitalfrenzy.net
    * filedump.net
    * freeimagehosting.net
    * ibunker.us

## 4.31.0

* fixed
    * rdlnk.co
    * some issue on linkbucks
    * ysear.ch
    * adtr.im
    * xip.ir
    * adcrun.ch
    * some issue on adf.ly
* added
    * u2ks.com

## 4.30.0

* fixed
    * sh.st
* added
    * cpv.bz
    * shr44.com
    * shr55.com
    * cpv.acb.im
    * adf.animechiby.com
* removed
    * xlocker.net
    * gallery.jpavgod.com

## 4.29.0

* fixed
    * some issues on bc.vc
    * survey for adcrun.ch
    * adtr.im
    * ysear.ch
    * adb.ug
    * some issues on adf.ly
    * pixhub.eu
* added
    * ilix.in
    * safeurl.eu
    * 1tiny.net
    * miniurl.tk
    * apploadz.ru
    * adwat.ch
    * gx.si
    * ultshare.com
    * fundurl.com
    * pictureshoster.com
    * picturevip.com
    * pixsor.com
    * postimg.org
    * postimg.net
* removed
    * adli.pw
    * short.pk

## 4.28.1

* fixed
    * ad7.biz
    * cur.lv
    * some issues on linkbucks
    * img-zone.com

## 4.28.0

* fixed
    * noelshack.com
    * sh.st
    * pic-upload.de
* added
    * ysear.ch
    * picamatic.com
    * pic4you.ru
    * pic5you.ru
    * piccash.net
    * picp2.com
    * free.link2dollar.com
    * vzturl.com
    * adv.coder143.com
    * david.nhachot.info
    * dl.nhachot.info
    * fit.sh
    * zzz.gl
    * easyurl.net
    * atu.ca
    * clickthru.ca
    * goshrink.com
    * redirects.ca
    * readthis.ca
    * preview.rlu.ru
    * dapat.in
    * file.tamteo.com
    * n.shareme.in
    * typ.me
    * 01.nl
    * cun.bz
    * 2ty.cc
    * urlinn.com
    * adtr.im
    * xafox.com
    * vir.al
    * similarsites.com
    * oxyl.me
    * ad5.eu
    * kingofshrink.com
    * picstwist.com
    * ddl.animesave.com
    * u.shareme.in
    * dh10thbvu.com
* removed
    * rapeit.net

## 4.27.0

* fixed
    * 1be.biz
    * 1to4.me
    * 3ra.be
    * 4fun.tw
    * adjet.biz
    * adlot.us
    * ah-informatique.com
    * buzurl.com
    * urlcow.com
    * cli.gs
    * coin-ads.com
    * dd.ma
    * adb.ug
    * adf.ly
* added
    * pic2profit.com
    * imgurban.info
    * pixpal.net
    * my-link.pro
    * pic.apollon-fervor.com
    * adf.tuhoctoan.net
* removed
    * zpag.es
    * adultf.ly
    * cliquesbr.com.br
    * ddp.net
    * photoup.biz
    * imgwiev.tk
    * imgjav.tk
    * imgcoco.com

## 4.26.0

* changed
    * add configuration menu back
    * add server-side script source into repository
* fixed
    * imgskull.info
    * shr77.com
    * yooclick.com
* added
    * dragimage.org
    * imgfap.net
    * setlinks.us
    * 2i.cz
    * noelshack.com
    * xlink.me
    * prntscr.com
    * shrink.gs
    * aka.gr
    * tl7.us
    * buzurl.com
    * filoops.info

## 4.25.1

* fixed
    * directupload.net
    * cur.lv
    * ad7.us
    * adb.ug
    * adbla.us
    * adjet.eu
    * bc.vc
    * imgtube.net
    * hit.us
    * shortit.in
    * ssl.gs
    * urlwiz.com
    * wwy.me

## 4.25.0

* fixed
    * bulkimg.info
    * coin-ads.com
    * dd.ma
    * compability with userChrome.js + UserScriptLoader
* added
    * 08lkk.com
    * cf2.me
    * cf3.me
    * cf5.me
    * cf6.co
    * cf7.co
    * ex9.co
    * xt3.me
    * adbla.us

## 4.24.0

* fixed
    * sh.st
    * adf.ly
* added
    * rapeit.net
    * dd.ma
    * go.nicoblog-games.com
    * gamecopyworld.com
    * imgleech.com

## 4.23.0

* fixed
    * pic-upload.de
    * theseforums.com
    * ay.gy
    * adf.ly
* added
    * imgskull.info
    * imgcoin.net

## 4.22.1

* fixed
    * bc.vc

## 4.22.0

* fixed
    * shr77.com
* added
    * imgcoco.com
    * ay.gy
    * adjet.biz
    * linkbucksmedia.com
* removed
    * iiiii.in
    * ulmt.in
    * urlgator.com
    * linkgalleries.net
    * linkseer.net
    * picturesetc.net
    * qvvo.com
    * realfiles.net
    * seriousfiles.com
    * seriousurls.com
    * thesefiles.com
    * thesegalleries.com
    * thosegalleries.com
    * tinybucks.net
    * uberpicz.com
    * ubervidz.com
    * ubucks.net
    * ugalleries.net
    * urlpulse.net
    * zxxo.net

## 4.21.5

* fixed
    * bc.vc

## 4.21.4

* fixed
    * some linkbucks issues
    * bc.vc

## 4.21.3

* fixed
    * some adf.ly issues
    * yyv.co
    * shr77.com

## 4.21.2

* fixed
    * some linkbucks issues
    * adultf.ly
    * bc.vc

## 4.21.1

* fixed
    * some linkbucks issues

## 4.21.0

* fixed
    * some linkbucks issues
    * freeimgup.com
    * some adf.ly issue
* added
    * onlinepic.net
    * imgstudio.org
    * coin-ads.com
* removed
    * flickimg.com
    * hotimg.com
    * imgonion.com
    * imgmoney.com
    * hostpornpics.net
    * love69.org
    * imagehosting.gr
    * alafs.com

## 4.20.0

* fixed
    * allanalpass.com
    * some linkbucks issue
    * xlocker.net
    * help text in configuration page
* added
    * imgking.us
    * bulkimg.info
    * imgpaying.com
    * viidii.info
    * urlcow.com
    * miniurl.com
* removed
    * imagebanana.com
    * adfro.gs
    * juuh.de
    * javimage.us
    * javpicture.us
    * imgpo.st
    * imgurban.info
    * picup.in
    * shareimage.ro
    * javblog.biz
    * howtohemorrhoidscure.com
    * freeuploadimages.org
    * viidii.com

## 4.19.0

* added
    * hosturimage.com
    * imageheli.com
    * photoup.biz
    * img-zone.com
* changed
    * add "external server support" option
    * disable captcha support if above option disabled

## 4.18.0

* added
    * imgvault.pw
    * imagepong.info
    * imageback.info
    * imagebam.com
    * img.spicyzilla.com

## 4.17.0

* fixed
    * imageporter.com
* added
    * javblog.biz
    * imgspice.com

## 4.16.0

* added
    * damimage.com
    * cloudimg.net
    * catpic.biz
    * imgult.com
    * javpicture.us
    * imgflare.com
    * img3x.net

## 4.15.0

* added
    * shr77.com
    * npicture.net
    * overdream.cz
    * overpic.net
    * pic-money.ru

## 4.14.0

* added
    * imgsure.com
    * imgdollar.com
    * mrjh.org
    * myhotimage.com
    * mypixxx.lonestarnaughtygirls.com
* changed
    * re-organize source files

## 4.13.0

* added
    * xlocker.net
    * imgmaster.net
    * cliquesbr.com.br
    * imageview.me
    * 244pix.com
* removed
    * pornpicuploader.com
    * preview.jpavgod.com
    * sangjkay.biz
    * comicalpic.net
    * imagehost.thasnasty.com
    * kly.so
    * raksoyun.com
    * youlinking.com
    * tc.gg
    * eropix.me
    * freeporndumpster.com
    * bilurl.com
    * cl.my
    * imgah.com
    * imgpony.com
    * sexyimg.com
    * 1y.lt
    * biaiai.com
    * bih.cc
    * budurl.ru

## 4.12.0

* added
    * picup.in
    * keptarolo.hu
    * lostpic.net

## 4.11.0

* fixed
    * love69.org
* added
    * adf.acb.im
    * adf.sazlina.com
    * alien.apkmania.co
    * goto.adflytutor.com
    * dl.apkpro.net
    * adfly.itsrinaldo.net

## 4.10.0

* fixed
    * imgchili with deleted content
* added
    * ksn.mx
    * imgtheif.com
    * ipic.su
    * itmages.ru

## 4.9.0

* added
    * imgsavvy.com
    * imgsin.com
    * sh.st

## 4.8.1

* fixed
    * redirect policy on some sites

## 4.8.0

* added
    * imgbin.me
    * imgbox.com
    * imgcarry.com
    * imadul.com

## 4.7.0

* changed
    * add config: change_background, scale_image
* fixed
    * goimagehost.com
* remove
    * imagebam.com
* added
    * love69.org

## 4.6.0

* fixed
    * more normal links on adf.ly
    * wildcard matching rule
* added
    * imgadult.com

## 4.5.0

* fixed
    * normal links on adf.ly
* added
    * myam.me
    * kly.so
    * tc.gg

## 4.4.0

* removed
    * bridgeurl.com
* added
    * sangjkay.biz

## 4.3.0

* added
    * rijaliti.info
    * juuh.de
    * adjet.eu
    * adfro.gs
    * adb.ug
    * 1y.lt
    * ddp.net
    * hit.us
    * urlwiz.com
* removed
    * u.bb

## 4.2.1

* fixed
    * lix.in
    * link2you.ru
    * madlink.sk
    * coinurl.com
    * tr5.in

## 4.2.0

* added
    * adlot.us
    * 1to4.me
    * yooclick.com
    * ad7.biz
    * lix.in
    * link2you.ru

## 4.1.0

* fixed
    * urlcash
    * $.replace
    * coinurl.com
* added
    * picmoe.net
    * img.3ezy.net

## 4.0.0

* changed
    * add a fancy configuration page
    * split redirection stage to enhance speed
    * split image and link redirection
    * accept all url patterns
    * add test cases to test dom module

## 3.26.0

* added
    * imgnext.com
    * imagestime.com
    * imageup.ru

## 3.25.0

* added
    * imgjav.tk

## 3.24.1

* removed
    * urlvisa.com
* fixed
    * remove onbeforeunload event for every sites

## 3.24.0

* added
    * imageshost.ru
    * imageupper.com
    * imagevau.eu
    * imagezilla.net
    * imagik.fr
    * img1.imagilive.com
    * img.acianetmedia.com
    * img.deli.sh

## 3.23.1

* fixed
    * biaiai.com

## 3.23.0

* added
    * images.maxigame.by
    * imageshack.us

## 3.22.0

* added
    * imagebanana.com
    * imagehousing.com
    * imagenetz.de
    * imageno.com
    * imagenpic.com
    * imageontime.com
    * imagepix.org

## 3.21.0

* added
    * image18.org
    * imagedomino.com

## 3.20.0

* removed
    * imgjav.tk
* added
    * images.woh.to
    * hostpornpics.net
    * hotchyx.com
    * hotimages.eu
    * ifap.co
    * ifotos.pl
    * ima.so
    * image2you.ru

## 3.19.0

* added
    * fullimg.com
    * hostzi.com
    * gallerycloud.net
    * ghanaimages.co
    * gratisimage.dk
    * hornyimage.com
    * hostingfailov.com
    * hostingpics.net
    * hostpic.org

## 3.18.0

* added
    * fotosik.pl
    * fotoszok.pl
    * freakimage.com
    * freeimage.us
    * freeimagehosting.net
    * freeimgup.com

## 3.17.0

* added
    * d69.in
    * eropix.me
    * fastpics.net
    * filedump.net
    * flickimg.com
    * fotohosting.net
    * fotoo.pl

## 3.16.0

* fixed
    * imagefruit.com
* added
    * b4he.com
    * casimages.com
    * cubeupload.com
    * digitalfrenzy.net
    * dwimg.com
    * emptypix.com
    * reffbux.com
* removed
    * imgboo.me
    * imgpay.me
    * imageback.info
    * imagepong.info

## 3.15.0

* fixed
    * bilder-space.de
    * funkyimg.com
* removed
    * hostpics.info
* added
    * imagecherry.com
    * imagecurl.com
    * imagecurl.org
    * imageban.ru
    * imageban.net

## 3.14.0

* added
    * nixhelp.de
    * richlink.com

## 3.13.0

* added
    * 1pics.ru
    * 2i.sk
    * 2imgs.com
    * beeimg.com
    * bilder-space.de
    * blackcatpix.com
    * ref.so
    * thasnasty.com
    * chathu.apkmania.co
    * ultry.net
* changed
    * privide a blank page to change config

## 3.12.0

* changed
    * add configurations to enhance compatibility

## 3.11.1

* changed
    * rolling back bc.vc

## 3.11.0

* fixed
    * urlgator.com
* added
    * go2.me
    * nutshellurl.com
* changed
    * trying to optimize bc.vc loading

## 3.10.0

* fixed
    * riurl.com
    * linkbucks.com
    * short.pk
    * ichan.org
    * imgfantasy.com
    * imgwiev.tk
    * reducelnk.com
    * adli.pw
* added
    * urlgator.com
    * nsfw.in
    * bridgeurl.com
    * cli.gs
    * gkurl.us

## 3.9.0

* added
    * yep.it
    * url.ie
    * ah-informatique.com
    * depic.me
    * unfake.it
    * hotshorturl.com

## 3.8.0

* added
    * comyonet.com
    * durl.me
    * anonpic.com
    * cyberpics.net

## 3.7.0

* added
    * javimage.us
    * lnk.in
    * thinfi.com
    * urlms.com
    * vvcap.net

## 3.6.0

* changed
    * imgbabes.com
* fixed
    * sexyimg.com
    * sometimes TamperMonkey may not work
    * adf.ly lock page
* removed
    * imagecherry.com
    * ref.so
* added
    * iiiii.in
    * adultf.ly
    * robo.us
    * zo.mu
    * adli.pw

## 3.5.0

* fixed
    * cookie issues
* removed
    * adf.my.id
    * 4ks.net
    * mhz.me
    * urlsir.com
* added
    * tinyarrows.com

## 3.4.0

* fixed
    * exception's namespace
* added
    * euro-pic.eu
    * miragepics.com
    * fotolink.su
    * x.pixfarm.net
* changed
    * use resource to load css and background

## 3.3.0

* fixed
    * fix global scope for TamperMonkey's incomplete sandbox model
* added
    * imagehosting.gr
    * imgpay.me
* changed
    * image resizing and centering

## 3.2.2

* fixed
    * API error
    * imageporter.com
    * imagevenue.com

## 3.2.1

* fixed
    * duplicated rules
* changed
    * do not uglify script

## 3.2.0

* fixed
    * amateurfreak.org
    * imgnip.com
    * imgbar.net
    * imagescream.com
    * goimagehost.com
* added
    * imagefruit.com
    * cash4files.com
    * goneviral.com
    * freegaysitepass.com
    * peekatmygirlfriend.com
    * pornyhost.com
    * clb1.com
    * urlgalleries.com
    * urlcash.com
    * reducelnk.com

## 3.1.0

* added
    * imgboo.me
* fixed
    * broken replaceBody function

## 3.0.0

* removed
    * gzvd.info
    * image.torrentjav.net
    * youfap.com
    * baberepublic.com
    * hentaita.com
    * 9.bb
    * image69.us
    * jpdown.info
    * pushba.com
    * imgwoot.com
    * hosterbin.com
    * ligasampiona.com
    * imagejumbo.com
    * imgtrick.com
* changed
    * split script to parts

## 2.25.1

* fixed
    * linkbucks
    * urlz.so
    * imgbabes.com
    * funkyimg.com
    * imgonion.com

## 2.25.0

* fixed
    * ulmt.in
* added
    * urlz.so
    * ity.im

## 2.24.1

* fixed
    * cl.my
    * broken loop on Chrome

## 2.24.0

* fixed
    * adv.li
    * turboimagehost.com
    * bc.vc
    * pixhost.org
    * pics-money.ru
    * javelite.tk
* added
    * go.phpnulledscripts.com
* removed
    * advertisingg.com

## 2.23.0

* added
    * megaline.co
    * lienscash.com

## 2.22.1

* fixed
    * ibunker.us

## 2.22.0

* fixed
    * imgbabes.com
    * adlock.in
    * gallery.jpavgod.com
* added
    * yfrog.com
    * dumppix.com
    * subirimagenes.com
    * screenlist.ru
    * freeporndumpster.com
    * hotimg.com
    * freebunker.com
    * ibunker.us
    * picshare.geenza.com
* removed
    * adjoin.me
    * linkbee.com
    * shortit.in
    * picjav.net

## 2.21.0

* added
    * imgbabes.com
    * bat5.com
    * detonating.com
    * urlcash.org
    * looble.net
    * xxxs.org
    * celebclk.com
    * eightteen.com
    * smilinglinks.com
    * ulmt.in
    * cl.my
    * budurl.ru

## 2.20.0

* added
    * adv.li
    * cf.ly
    * xip.ir
    * seomafia.net
    * 4fun.tw
    * imagesnake.com

## 2.19.0

* added
    * howtohemorrhoidscure.com
    * p.pw
    * 3ra.be
    * urlsir.com
    * urlvisa.com
    * biaiai.com
    * bilurl.com
    * pixroute.com
    * adf.my.id
    * raksoyun.com
    * riurl.com
    * stash-coins.com
    * ref.so
    * rdlnk.co

## 2.18.3

* fixed
    * adf.ly
    * madlink.sk

## 2.18.2

* fixed
    * adlock.in

## 2.18.1

* fixed
    * bc.vc

## 2.18.0

* added
    * short.pk
    * bih.cc
    * mhz.me
    * tr5.in
    * link.tl
    * ssl.gs
    * hentai-hosting.com
    * z.gs
    * cur.lv
    * coinurl.com
    * url.fm
    * adlock.in

## 2.17.0

* added
    * funkyimg.com
    * shareimage.ro
    * pornpicuploader.com
    * imagepremium.com
    * freeuploadimages.org
    * tinypic.com
    * imagearn.com
    * bildr.no
    * bilder-upload.eu
    * bild.me
    * bayimg.com
    * wwy.me
    * shortit.in
    * fly2url.com
    * zpoz.net
    * 4ks.net
    * youlinking.com
* fixed
    * adf.ly
    * adcrun.ch
* removed
    * imagerabbit.com
    * s21.imgtube.us

## 2.16.0

* added
    * fastpic.ru

## 2.15.0

* added
    * imgcorn.com
    * croftimage.com
    * imageback.info
    * imagepong.info
* fixed
    * imagecorn.com
    * imgwoot.com
    * imagedecode.com

## 2.14.0

* added
    * pic-upload.de
    * bilder-hochladen.net
* fixed
    * abload.de
    * directupload.net

## 2.13.1

* fixed
    * adf.ly

## 2.13.0

* added
    * qrrro.com
* fixed
    * 1be.biz

## 2.12.1

* fixed
    * adf.ly
    * imgnip.com

## 2.12.0

* added
    * 1be.biz
    * pixup.us

## 2.11.0

* added
    * adultmove.info
    * h-animes.info
    * hosterbin.com
    * imagefolks.com
    * imagecandy.net
    * imagechili.net
    * imgtiger.com
    * imgpony.com
    * imgtrick.com
    * imgtube.net
* fixed
    * imgcloud.co
* removed
    * 2owl.net
    * kissdown.com

## 2.10.0

* added
    * goimagehost.com
    * hostpics.info
    * imagescream.com
    * imgfantasy.com
    * imgcloud.co
    * imagejumbo.com
    * imgnip.com
    * x45x.info
* fixed
    * imagerabbit.com
    * imgwiev.tk
* deprecated
    * games8y.com
    * kissdown.com


## 2.9.0

* added
    * imgah.com
* fixed
    * pics-money.ru
    * imgpo.st
    * imgserve.net


## 2.8.1

* fixed
    * fix wrapped body style
    * imgah.com


## 2.8.0

* added
    * comicalpic.net
    * image.torrentjav.net
    * preview.jpavgod.com
    * sexyimg.com
    * zeljeimage.com
    * amateurfreak.org
    * ligasampiona.com
* change
    * centralize wrapped image
    * remove timer event for wrapped body
    * run at document start


## 2.7.3

* fixed
    * imgah.com


## 2.7.2

* change
    * Always disable popup windows


## 2.7.1

* fixed
    * image69.us
    * zonezeedimage.com


## 2.7.0

* added
    * imagepicsa.com
* fixed
    * imagecherry.com
    * imgmoney.com
    * imgonion.com
    * imgrill.com
* change
    * Add log on error
    * indention style changed


## 2.6.2

* fixed
    * picjav.net
    * image69.us


## 2.6.1

* fixed
    * GreaseMonkey auto update problem


## 2.6.0

* added
    * abload.de
    * imgbar.net
    * imgwoot.com
* fixed
    * imagedecode.com


## 2.5.0

* added
    * advertisingg.com
    * imagebam.com
    * gallery.jpavgod.com
* fixed
    * bc.vc
* changed
    * redirect to image itself for some sites


## 2.4.0

* added
    * zonezeedimage.com
* fixed
    * jpdown.info
* changed
    * redirect to image itself for some sites


## 2.3.0

* added
    * pixhub.eu
    * jpdown.info
    * iamgedecode.com
    * imgah.com
* fixed
    * 4owl.info


## 2.2.0

* added
    * imgurban.info
    * directupload.net
    * picfox.org
    * javelite.tk
    * imgmoney.com
* fixed
    * 4owl.info


## 2.1.2

* fixed
    * really fix url patterns in metadata block


## 2.1.1

* fixed
    * GreaseMonkey install problem


## 2.1.0

* added
    * 4owl.info
    * bc.vc (shortcut)
    * s21.imgtube.us
* fixed
    * adf.ly
* changed
    * use match instead of include


## 2.0.1

* fixed
    * imageporter.com

## 2.0.0

* added
    * picjav.net/x
    * imagecorn.com
    * imagehosting.2owl.net
    * imgdino.com
* fixed
    * adf.ly
        * remove iframe
    * gzvd.info
        * don't redirect if picture was removed
    * hentaita.com
        * don't redirect if picture was removed
* changed
    * introduced more rules to match sites


## 1.1.2

* fixed
    * picjav.net


## 1.1.1

* fixed
    * picjav.net/picjav2


## 1.1.0

* added
    * hentaita.com
    * imgonion.com
    * imgrill.com
    * picjav.net/picjav2
    * imagecherry.com
* fixed
    * image69.us
        * fix URL matching
    * picjav.net
        * fix URL matching

* changed
    * drop String rules support
    * pass captured RegExp strings into action
    * use strict mode in whole script


## 1.0.1

* added
    * image69.us
    * gzvd.info
    * picjav.net
* fixed
    * imagetwist.com
        * remove fullscreen overlay
* changed
    * add @updateURL and @downloadURL in metadata


## 1.0.0

* initial release<|MERGE_RESOLUTION|>--- conflicted
+++ resolved
@@ -1,6 +1,7 @@
 ## TBA
 
-<<<<<<< HEAD
+* fixed
+    * lindung.in
 * added
     * atv.pw
     * ceklinku.xyz
@@ -10,10 +11,6 @@
     * remiyu.me
     * tips.atv.pw
     * wegner.tech
-=======
-* fixed
-    * lindung.in
->>>>>>> c2eca1cd
 
 ## v7.6.0
 
