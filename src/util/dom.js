--- conflicted
+++ resolved
@@ -767,18 +767,18 @@
         if (!o) {
           return;
         }
+
         // release existing events
         o.onbeforeunload = undefined;
+
         // prevent they bind event again
-<<<<<<< HEAD
-        if (!isSafari) {
+        if (isSafari) {
           // Safiri must use old-style method
           o.__defineSetter__('onbeforeunload', seal.set);
         } else {
-          Object.defineProperty(o, 'onbeforeunload', seal);
-        }
-=======
-        Object.defineProperty(o, 'onbeforeunload', $.inject(seal));
+          Object.defineProperty(o, 'onbeforeunload', $.inject(seal));
+        }
+
         // block addEventListener
         var oael = o.addEventListener;
         var nael = function (type) {
@@ -789,7 +789,6 @@
           return oael.apply(this, arguments);
         };
         o.addEventListener = $.inject(addEventListener);
->>>>>>> 2214f502
       });
     }
 
