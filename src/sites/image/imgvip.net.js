--- conflicted
+++ resolved
@@ -21,11 +21,7 @@
     path: /^\/[a-z|0-9]{4,10}$/,
   },
   async ready () {
-<<<<<<< HEAD
-    const matches = $.searchFromScripts(/document.getElementById\("soDaBug"\).src = "([^"]+)";/);
-=======
     const matches = $.searchFromScripts(/document\.getElementById\("soDaBug"\)\.src = "([^"]+)";/);
->>>>>>> aa1e3f48
     await $.openImage(matches[1]);
   },
 });