(function () {

  const defaultAction = _.partial(action, '#continuetoimage > form input', 'img[class^=centred]');

  _.register({
    rule: [
      {
        host: [
          // com
          /^(imagecorn|imagedecode|imageko|imageshtorm)\.com$/,
          /^(hosturimage|greasyimage|damimage)\.com$/,
          /^(imgicy|imgsavvy|imgtzar|imgtornado|imgkicks|img2share|imghit|imgmain)\.com$/,
          /^(imgtrial|imgreputa|imgfapper|imgpart|imgbalana|imgjazz)\.com$/,
          /^(i\.)?imgseeds?\.com$/,
          /^(img-planet|img-pay)\.com$/,
          /^(www\.)?(imglemon|imageblinks)\.com$/,
          /^(www\.)?(multiimg)\.com$/,
          /^xxxscreens\.com$/,
          /^(wpc8|dimtus|tinizo|erimge|nimzshare|hdmoza)\.com$/,
          /^(i|xxx)\.hentaiyoutube\.com$/,
          // org
          /^(xxxwebdlxxx|teenshot)\.org$/,
          /^(imageon|imageteam)\.org$/,
          /^(voyeurimage|teenimage|megaimage)\.org$/,
          /^(imgstudio|imgspot)\.org$/,
          // net
          /^(imgserve|imgproject|imgpython|imgpix)\.net$/,
          /^img-view\.net$/,
          /^(naughtygate|gallerycloud)\.net$/,
          /^(xximg)\.net$/,
          // eu
          /^hotimages\.eu$/,
          /(^|\.)55888\.eu$/,
          // site
          /^(picz|unporn)\.site$/,
          /^pic\.hotimg\.site$/,
          // else
          /^www\.hotimage\.uk$/,
          /^imgcloud\.co$/,
          /^pixup\.us$/,
          /^(pop-img|ads-img)\.info$/,
          /^(domaink|porno-pirat)\.ru$/,
          /^xxx\.pornscreen\.xyz$/,
          /^darpix\.ga$/,
          /^ipicture\.su$/,
          /^acidimg\.cc$/,
          /^s\.imghost\.top$/,
          /^xxx\.sexex\.xyz$/,
          /^imagespublic\.tk$/,
          /^ecoimages\.xyz$/,
          /^underpic\.club$/
        ],
        path: /\/img-.*\.html/,
      },
      {
        host: [
          /^hentai-pop\.com$/,
          /^star-hentai\.com$/,
        ],
        path: /^\/[ti]\/img-.*\.html/,
      },
      {
        host: /^imgking\.co$/,
        path: /^\/img4?-.*\.html/,
      },
      {
        host: /^ima\.gy$/,
        path: /^\/i\/.+$/,
      },
      {
        host: /^picmoza\.com$/,
        path: /^\/\/?img-.*\.html$/,
      },
    ],
    ready: defaultAction,
  });

  _.register({
    rule: {
      host: /^imgrat\.com$/,
      path: /^\/img-.*\.html/,
    },
    ready: _.partial(action, '#close', '#main_image img.center-block.img-responsive'),
  });

  // TODO need to refactor the cookie rule
  _.register({
    rule: {
      host: /^(www\.)?imgfresh\.info$/,
      path: /^\/img-.*\.html$/,
    },
    async ready () {
      $.remove('iframe');

      let node = $.$('#continuetoimage > form input');
      if (node) {
        // first pass
        node.click();
        // somehow imgrun.net need to click twice
        node.click();
        return;
      }

      // the cookies are shared in the whole domain
      // we have to reset cookies to prevent wrong state
      $.resetCookies();

      // second pass
      node = $.$('img[class^=centred]');
      if (node) {
        await $.openImage(node.src);
        return;
      }

      // simulate session
      await $.post(window.location.href.toString(), {
        cti: 1,
        ref: '',
        rc: 1,
        rp: 1,
        bt: 0,
        bw: 'edge',
      });
      window.location.reload();
    },
  });

  _.register({
    rule: [
      {
        host: /^imgking\.co$/,
        path: /^\/imgs-.*\.html/,
      },
      {
        host: [
          /^imgkings\.com$/,
          /^imagerar\.com$/,
        ],
        path: /^\/img-.*\.html/,
      },
    ],
    async ready () {
      const url = $.window.linkid;
      await $.openImage(url);
    },
  });

  _.register({
    rule: {
      host: /^imgkings\.com$/,
      path: /^\/img2-.*\.html/,
    },
    ready: defaultAction,
  });

  _.register({
    rule: {
      host: /^imgprime\.com$/,
      path: /^\/imga-u\/(.+)\.jpeg\.html/,
    },
    async start () {
      const path = window.location.href.replace('/imga-u', '/u').replace('.html', '');
      await $.openLink(path);
    },
  });
  
  _.register({
    rule: {
<<<<<<< HEAD
      host: /^pornyfap\.com$/,
      path: /\/pic\//,
    },
    async ready () {
      const p = $('img#myImg');
      await $.openImage(p.src);
=======
      host: /^funimg\.net$/,
      path: /\/img-.*\.html/,
    },
    async start () {
      const path = window.location.href.replace('/img-', '/img3-');
      await $.openLink(path);
    },
  });
  
  _.register({
    rule: {
      host: /^funimg\.net$/,
      path: /\/img3-.*\.html/,
    },
    async ready () {
      const i = $('#continuetoimage img');
      await $.openImage(i.src);
>>>>>>> 6bce9c6a
    },
  });

  _.register({
    rule: {
      host: /^22pixx\.xyz$/,
      path: /^\/ia-[io]\/(.+)\.jpeg\.html/,
    },
    async start () {
      const path = window.location.href.replace('/ia-', '/').replace('.html', '');
      await $.openLink(path);
    },
  });

  _.register({
    rule: {
      host: /^22pixx\.xyz$/,
      path: /^\/x-o\/(.+)\.jpeg\.html/,
    },
    async start () {
      const path = window.location.href.replace('/x-', '/').replace('.html', '');
      await $.openLink(path);
    },
  });

  _.register({
    rule: {
      host: /^22pixx\.xyz$/,
      path: /^\/x-i\/(.+)\.jpeg\.html/,
    },
    async start () {
      const path = window.location.href.replace('/x', '/y');
      await $.openLink(path);
    },
  });

  _.register({
    rule: [
      {
        host: /^imagerar\.com$/,
        path: /^\/img2-/,
      },
      {
        host: /^imgking\.co$/,
        path: /^\/img[v3]-.*\.html/,
      },
      {
        host: /^picstate\.com$/,
        path: /^\/view\/full\/.*/,
      },
    ],
    async ready () {
      const i = $('img[alt]');
      await $.openImage(i.src);
    },
  });

  _.register({
    rule: {
      host: /^imgprime\.com$/,
      path: /^\/img.*\.html$/,
    },
    async ready () {
      let a = $.$('#continuetoimage a');
      if (a) {
        await $.openLink(a.href);
        return;
      }
      a = $('img[alt]');
      await $.openImage(a.src);
    },
  });

  _.register({
    rule: {
      host: /^imx\.to$/,
      path: [
        /^\/img-.*\.html/,
        /^\/i\/.*/,
      ],
    },
    ready: _.partial(action, '#continuebutton, #continuetoimage input[type="submit"]', 'img[class^=centred]'),
  });

  _.register({
    rule: {
      host: [
        /^(www\.)?imgdrive\.net$/,
        /^(www\.)?(imgtaxi|imgwallet|imgadult)\.com$/,
      ],
      path: /^\/img-.*\.html$/,
    },
    async ready () {
      let m = $('meta[property="og:image"]');
      m = m.content.replace('small', 'big');
      await $.openImage(m);
    },
  });

  _.register({
    rule: {
      host: /^imagescanner\.cc$/,
      path: /^\/.*\.jpg\.html/,
    },
    async start () {
      const path = window.location.href.replace('.html', '');
      await $.openLink(path);
    },
  });

  _.register({
    rule: 'https://imgcloud.pw/image/*',
    async ready () {
      const l = $('link[rel="image_src"]');
      await $.openImage(l.href);
    },
  });

  async function action (firstSelector, secondSelector) {
    $.remove('iframe, #adblock_detect, .popupOverlay');

    let node = $.$(firstSelector);
    if (node) {
      node = findFirstForm(node);
      // clone the form and replace it to body to strip events
      document.body.innerHTML = node.outerHTML;
      node = $('form input');
      node.click();
      return;
    }

    // second pass
    node = $(secondSelector);
    await $.openImage(node.src);
  }

  function findFirstForm (child) {
    while (child && child.localName !== 'form') {
      child = child.parentElement;
    }
    return child;
  }

})();<|MERGE_RESOLUTION|>--- conflicted
+++ resolved
@@ -27,7 +27,7 @@
           /^(imgserve|imgproject|imgpython|imgpix)\.net$/,
           /^img-view\.net$/,
           /^(naughtygate|gallerycloud)\.net$/,
-          /^(xximg)\.net$/,
+          /^xximg\.net$/,
           // eu
           /^hotimages\.eu$/,
           /(^|\.)55888\.eu$/,
@@ -163,17 +163,20 @@
       await $.openLink(path);
     },
   });
-  
-  _.register({
-    rule: {
-<<<<<<< HEAD
+
+  _.register({
+    rule: {
       host: /^pornyfap\.com$/,
       path: /\/pic\//,
     },
     async ready () {
       const p = $('img#myImg');
       await $.openImage(p.src);
-=======
+    },
+  });
+
+  _.register({
+    rule: {
       host: /^funimg\.net$/,
       path: /\/img-.*\.html/,
     },
@@ -182,7 +185,7 @@
       await $.openLink(path);
     },
   });
-  
+
   _.register({
     rule: {
       host: /^funimg\.net$/,
@@ -191,7 +194,6 @@
     async ready () {
       const i = $('#continuetoimage img');
       await $.openImage(i.src);
->>>>>>> 6bce9c6a
     },
   });
 
