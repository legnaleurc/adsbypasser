--- conflicted
+++ resolved
@@ -34,18 +34,11 @@
 
 // preview.jpavgod.com
 $.register({
-<<<<<<< HEAD
-  rule: {
-    host: /^preview\.jpavgod\.com|hostpornpics\.net$/,
-  },
-  ready: function () {
-=======
   rule: [
     'http://hostpornpics.net/viewer.php?*file=*',
     'http://preview.jpavgod.com/*.html',
   ],
-  run: function () {
->>>>>>> 558428f2
+  ready: function () {
     'use strict';
 
     var i = $('#page_body div.text_align_center img');
