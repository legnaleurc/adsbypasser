--- conflicted
+++ resolved
@@ -1,13 +1,6 @@
 $.register({
-<<<<<<< HEAD
-  rule: {
-    host: /cubeupload\.com/,
-  },
+  rule: 'http://cubeupload.com/im/*',
   ready: function () {
-=======
-  rule: 'http://cubeupload.com/im/*',
-  run: function () {
->>>>>>> 558428f2
     'use strict';
 
     var img = $('img.galleryBigImg');
