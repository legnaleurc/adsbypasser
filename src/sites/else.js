// ==UserScript==
// @match          http://*.4owl.info/*
// @match          http://*.alabout.com/*
// @match          http://*.adv.li/*
// @match          http://*.alafs.com/*
// @match          http://*.directupload.net/file/*.htm
// @match          http://*.imagebam.com/image/*
// @match          http://*.yfrog.com/*
// @match          http://1be.biz/s.php?*
// @match          http://3ra.be/*
// @match          http://4fun.tw/*
// @match          http://anonpic.com/?v=*
// @match          http://adfoc.us/*
// @match          http://adfoc.us/serve/?id=*
// @match          http://adlock.in/*
// @match          http://adv.li/*
// @match          http://bayimg.com/*
// @match          http://bildr.no/view/*
// @match          http://bilurl.com/*
// @match          http://cf.ly/*
// @match          http://cl.my/*
// @match          http://goimagehost.com/xxx/*
// @match          http://ibunker.us/*
// @match          http://ichan.org/*
// @match          http://iiiii.in/*
// @match          http://imagearn.com/image.php?id=*
// @match          http://imagehosting.gr/*.html
// @match          http://imagescream.com/?v=*
// @match          http://imagescream.com/img/soft/*
// @match          http://imgah.com/*
// @match          http://imgbar.net/*
// @match          http://imgpony.com/viewer3.php?img=*
// @match          http://ity.im/*
// @match          http://javelite.tk/viewer.php?id=*
// @match          http://madlink.sk/*
// @match          http://p.pw/*
// @match          http://pics-money.ru/*
// @match          http://picshare.geenza.com/pics/*
// @match          http://pixhub.eu/*
// @match          http://qrrro.com/images/*.html
// @include        /http://riurl\.com/.+/
// @match          http://robo.us/*
// @match          http://seomafia.net/*
// @match          http://stash-coins.com/*
// @match          http://tinyarrows.com/preview.php?page=*
// @match          http://tinypic.com/view.php?pic=*
// @match          http://ulmt.in/*
// @match          http://urlz.so/l/*
// @match          http://www.adultf.ly/*
// @match          http://www.bild.me/bild.php?file=*
// @match          http://www.bilder-hochladen.net/files/*.html
// @match          http://www.bilder-upload.eu/show.php?file=*
// @match          http://www.cyberpics.net/pm/*.html
// @match          http://www.dumppix.com/viewer.php?*
// @match          http://www.fotolink.su/v.php?id=*
// @match          http://www.hotimg.com/image/*
// @match          http://www.imgbabes.com/*
// @include        /http://(www\.)?imgnip\.com/viewer.*\.php\?file=.*/
// @match          http://www.lienscash.com/l/*
// @match          http://www.pic-upload.de/view-*.html
// @match          http://www.pics-money.ru/*
// @match          http://www.pixhost.org/show/*
// @match          http://www.sexyimg.com/*
// @match          http://www.subirimagenes.com/*.html
// @match          http://www.turboimagehost.com/*
// @match          http://www.viidii.com/*
// @include        /http://x\.pixfarm\.net/sexy/\d+/\d+/.+\.html/
// @match          http://xip.ir/*
// @match          http://zo.mu/redirector/process?link=*
// @match          http://zpag.es/*
// @exclude        http://javelite.tk/
// @exclude        http://madlink.sk/
// @exclude        http://madlink.sk/*.html
// @exclude        http://pics-money.ru/allpicfree/*
// @exclude        http://www.pics-money.ru/allimage/*
// ==/UserScript==

(function () {
  'use strict';

  // picshare
  $.register({
    rule: {
      host: /^picshare\.geenza\.com$/,
    },
    ready: function () {
      var i = $('#picShare_image_container');
      $.openImage(i.src);
    },
  });

  // alabout
  $.register({
    rule: {
      host: /(alabout|alafs)\.com$/,
    },
    ready: function () {
      $.$$('a').each(function (a) {
        if (/http:\/\/(www\.)?(alabout|alafs)\.com\/j\.phtml\?url=/.test(a.href)) {
          a.href = a.textContent;
        }
      });
    },
  });

  // turboimagehost
  $.register({
    rule: {
      host: /turboimagehost\.com$/,
    },
    ready: function () {
      var i = $('#imageid');
      $.openImage(i.src);
    },
  });

  // zpag
  $.register({
    rule: {
      host: /zpag\.es$/,
    },
    ready: function () {
      var matches = document.head.innerHTML;
      matches = matches.match(/window\.location\s*=\s*(['"])((?:\\\1|[^\1])*?)\1/);
      if (matches) {
        $.openLink(matches[2]);
      }
    },
  });

  // ichan (image)
  $.register({
    rule: {
      host: /^ichan\.org$/,
      path: /^\/image\.php$/,
      query: /path=(.+)$/,
    },
<<<<<<< HEAD
    start: function (m) {
      $.redirect('/' + m.query[1]);
=======
    run: function (m) {
      $.openImage('/' + m.query[1]);
>>>>>>> a92fc185
    },
  });

  // ichan (board)
  $.register({
    rule: {
      host: /ichan\.org$/,
    },
    ready: function () {
      $.$$('a').each(function (a) {
        if (a.href.indexOf('/url/http://') > -1) {
          a.href = a.href.replace(/http:\/\/.+\/url\/(?=http:\/\/)/, '');
        }
      });
    },
  });

  // viidii
  $.register({
    rule: {
      host: /www\.viidii\.com$/,
    },
    ready: function () {
      var o = $('#directlink');
      $.openLink(o.href);
    },
  });

  // adfoc
  $.register({
    rule: {
      host: /adfoc\.us/,
    },
    ready: function () {
      // FIXME mutation events has been deprecated, consider rewrite with
      // mutation observer
      document.addEventListener('DOMNodeInserted', function () {
        var o = $.$('#showSkip');
        if (o) {
          o = o.querySelector('a');
          $.openLink(o.href);
        }
      }, null);
    },
  });

  // madlink
  $.register({
    rule: {
      host: /madlink\.sk/,
      path: /\/(.+)/,
    },
    start: function (m) {
      $.removeNodes('iframe');
      $.post('/ajax/check_redirect.php', {
        link: m.path[1],
      }, function (text) {
        $.openLink(text);
      });
    },
  });

  // stash-coins.com
  $.register({
    rule: {
      host: /stash-coins\.com/,
    },
    start: function () {
      var url = window.location.toString();
      var i = url.lastIndexOf('http');
      url = url.substr(i);
      $.openLink(url);
    },
  });

  // chevereto
  $.register({
    rule: {
      host: /www\.4owl\.info|javelite\.tk/,
    },
    ready: function () {
      var i = $('table img');
      $.openImage(i.src);
    },
  });

  // directupload.net
  $.register({
    rule: {
      host: /.+\.directupload\.net/,
    },
    ready: function () {
      var i = $('#showimage');
      $.openImage(i.src);
    },
  });

  // pixhub.eu
  $.register({
    rule: {
      host: /pixhub\.eu/,
    },
    ready: function () {
      $.removeNodes('.adultpage, #FFN_Banner_Holder');
      $.enableScrolling();
    },
  });

  // imgah.com
  $.register({
    rule: {
      host: /imgah\.com/,
    },
    ready: function () {
      // first stage
      var o = $.$('input[type=submit]');
      if (o) {
        o.click();
        return;
      }

      // second stage
      o = $('img.pic');
      $.replace(o.src);
    },
  });

  // imagebam.com
  $.register({
    rule: {
      host: /www\.imagebam\.com/,
    },
    ready: function () {
      var o = $('#imageContainer img[id]');
      // somehow the server send image as an attachment
      // so I replace whole document.body with single img
      $.replace(o.src);
    },
  });

  // imgbar.net
  // second stage
  $.register({
    rule: {
      host: /imgbar\.net/,
      path: /\/img_show\.php/,
    },
    ready: function () {
      var i = $('center img');
      $.openImage(i.src);
    },
  });

  // imgbar.net
  // first stage
  $.register({
    rule: {
      host: /imgbar\.net/,
    },
    ready: function () {
      var i = $('div.panel.top form input[name=sid]');
      $.openLink('/img_show.php?view_id=' + i.value);
    },
  });

  // www.sexyimg.com
  $.register({
    rule: {
      host: /www\.sexyimg\.com/,
      path: /\/s\/.*\.html/,
    },
    ready: function () {
      var f = $('#imgbox form');
      $.openLink(f.action);
    },
  });

  // www.sexyimg.com
  $.register({
    rule: {
      host: /www\.sexyimg\.com/,
      path: /\/b\/.*\.html/,
    },
    ready: function () {
      var i = $('#imgbox img.bigimg');
      $.replace(i.src);
    },
  });

  // pics-money.ru
  $.register({
    rule: {
      host: /pics-money\.ru$/,
      path: /^\/v\.php/,
    },
    ready: function () {
      $.removeNodes('iframe');

      var i = $('center img:not([id])');
      $.openImage(i.src);
    },
  });

  // www.pics-money.ru
  $.register({
    rule: {
      host: /\.pics-money\.ru$/,
    },
    ready: function () {
      $.removeNodes('iframe');

      var i = $('#d1 img');
      i = i.onclick.toString();
      i = i.match(/mshow\('(.+)'\)/);
      i = i[1];
      $.openImage(i);
    },
  });

  // goimagehost.com
  $.register({
    rule: {
      host: /goimagehost\.com/,
      path: /^\/xxx\/(.+)/,
    },
<<<<<<< HEAD
    start: function (m) {
      $.redirect('/xxx/images/' + m.path[1]);
=======
    run: function (m) {
      $.openImage('/xxx/images/' + m.path[1]);
>>>>>>> a92fc185
    },
  });
  $.register({
    rule: {
      host: /goimagehost\.com/,
      query: /^\?v=(.+)/,
    },
<<<<<<< HEAD
    start: function (m) {
      $.redirect('/xxx/images/' + m.query[1]);
=======
    run: function (m) {
      $.openImage('/xxx/images/' + m.query[1]);
>>>>>>> a92fc185
    },
  });

  // imagescream.com
  $.register({
    rule: {
      host: /imagescream\.com/,
      path: /^\/img\/soft\//,
    },
    ready: function () {
      var i = $('#shortURL-content img');
      $.openImage(i.src);
    },
  });
  $.register({
    rule: {
      host: /imagescream\.com/,
      query: /^\?v=/,
    },
    ready: function () {
      var i = $('#imagen img');
      $.openImage(i.src);
    },
  });

  // imgnip.com
  $.register({
    rule: {
      host: /imgnip\.com$/,
    },
    ready: function () {
      var i = $('#main_image');
      $.openImage(i.src);
    },
  });

  // 1be.biz
  $.register({
    rule: {
      host: /1be\.biz/,
      query: /\?(.+)/,
    },
<<<<<<< HEAD
    start: function (m) {
      $.redirect(m.query[1]);
=======
    run: function (m) {
      $.openLink(m.query[1]);
>>>>>>> a92fc185
    },
  });

  // qrrro.com
  $.register({
    rule: {
      host: /qrrro\.com/,
      path: /^(\/images\/.+)\.html$/,
    },
<<<<<<< HEAD
    start: function (m) {
      $.redirect(m.path[1]);
=======
    run: function (m) {
      $.openImage(m.path[1]);
>>>>>>> a92fc185
    },
  });

  // pic-upload.de
  $.register({
    rule: {
      host: /www\.pic-upload\.de/,
    },
    ready: function () {
      var i = $('#content + img');
      $.openImage(i.src);
    },
  });

  // bilder-hochladen.net
  // imagehosting.gr
  // this two are not homogeneous but do have same action
  $.register({
    rule: {
      host: /www\.bilder-hochladen\.net|imagehosting\.gr/,
    },
    ready: function () {
      var i = $('td > img');
      $.openImage(i.src);
    },
  });

  // bayimg.com
  $.register({
    rule: {
      host: /^bayimg\.com$/,
    },
    ready: function () {
      var i = $('#mainImage');
      $.openImage(i.src);
    },
  });

  // www.bild.me
  $.register({
    rule: {
      host: /^www\.bild\.me$/,
    },
    ready: function () {
      var i = $('#Bild');
      $.openLink(i.src);
    },
  });

  // www.bilder-upload.eu
  $.register({
    rule: {
      host: /^www\.bilder-upload\.eu$/,
    },
    ready: function () {
      var i = $('input[type=image]');
      $.openImage(i.src);
    },
  });

  // bildr.no
  $.register({
    rule: {
      host: /^bildr\.no$/,
    },
    ready: function () {
      var i = $('img.bilde');
      $.openLink(i.src);
    },
  });

  // imagearn.com
  $.register({
    rule: {
      host: /^imagearn\.com$/,
    },
    ready: function () {
      var i = $('#img');
      $.openImage(i.src);
    },
  });

  // tinypic.com
  $.register({
    rule: {
      host: /^tinypic\.com$/,
    },
    ready: function () {
      var i = $('#imgElement');
      $.openImage(i.src);
    },
  });

  // adlock
  $.register({
    rule: {
      host: /^adlock\.in$/,
    },
    ready: function () {
      var a = $.$('#xre a.xxr');
      if (a) {
        $.openLink(a.href);
        return;
      }

      a = unsafeWindow.fileLocation;
      if (a) {
        $.openLink(a);
      }
    },
  });

  // p.pw
  $.register({
    rule: {
      host: /^p\.pw$/,
    },
    ready: function () {
      $.removeNodes('iframe');

      var url = null;
      $.$$('script').find(function (script) {
        var m = script.innerHTML.match(/window\.location = "(.*)";/);
        if (m) {
          url = m[1];
          return true;
        }
      });

      $.openLink(url);
    },
  });

  // 3ra.be
  $.register({
    rule: {
      host: /^3ra\.be$/,
    },
    ready: function () {
      $.removeNodes('iframe');

      var f = unsafeWindow.fc;
      if (!f) {
        throw new _.NoPicAdsError('window.fc is undefined');
      }
      f = f.toString();
      f = f.match(/href="([^"]*)/);
      if (!f) {
        throw new _.NoPicAdsError('url pattern outdated');
      }
      $.openLink(f[1]);
    },
  });

  // bilurl
  $.register({
    rule: {
      host: /^bilurl\.com$/,
    },
    ready: function () {
      var d = $('#event');
      $.openLink(d.getAttribute('rel'));
    },
  });

  // adv.li
  $.register({
    rule: {
      host: /adv\.li$/,
    },
    ready: function () {
      $.removeNodes('iframe');
      $.openLink(unsafeWindow._url);
    },
  });

  // cf.ly
  $.register({
    rule: {
      host: /^cf\.ly$/,
      path: /^\/[^\/]+$/,
    },
    start: function (m) {
      $.removeNodes('iframe');
      $.openLink('/skip' + m.path[0]);
    },
  });

  // seomafia.net
  $.register({
    rule: {
      host: /^seomafia\.net$/,
    },
    ready: function () {
      $.removeNodes('iframe');
      var a = $('table a');
      $.openLink(a.href);
    },
  });

  // 4fun.tw
  $.register({
    rule: {
      host: /^4fun\.tw$/,
    },
    ready: function () {
      var i = $('#original_url');
      $.openLink(i.value);
    },
  });

  // imgbabes.com
  $.register({
    rule: {
      host: /\.imgbabes\.com$/,
    },
    ready: function () {
      var i = $('#this_image');
      $.openImage(i.src);
    },
  });

  // ulmt.in
  $.register({
    rule: {
      host: /^ulmt\.in$/,
    },
    ready: function () {
      var s = unsafeWindow.CountdownTimer.toString();
      s = s.match(/href="([^"]+)"/);
      if (s) {
        $.openLink(s[1]);
        throw new _.NoPicAdsError('function changed');
      }
      s = $('#iframe_win');
      $.openLink(s.src);
    },
  });

  // cl.my
  $.register({
    rule: {
      host: /^cl\.my$/,
    },
    ready: function () {
      unsafeWindow.document.body.onload = null;
      unsafeWindow.document.body.onunload = null;

      var content = $.$$('script').find(function (script) {
        return script.innerHTML.indexOf('callAjax') >= 0;
      });
      var matches = content.innerHTML.match(/'id': '([^']+)'/);
      content = matches[1];

      unsafeWindow.$.post('get_security_status.html', {
        context: 'url',
        cmd: 'chk',
        id: content,
      }, function (data) {
        $.openLink(data.data.u);
      }, 'json');
    },
  });

  // yfrog
  $.register({
    rule: {
      host: /\.yfrog\.com$/,
    },
    ready: function () {
      if (/^\/z/.test(window.location.pathname)) {
        var i = $('#the-image img');
        $.openImage(i.src);
        return;
      }
      var a = $.$('#continue-link a, #main_image');
      if (a) {
        $.openLink('/z' + window.location.pathname);
        return;
      }
    },
  });

  // dumppix
  $.register({
    rule: {
      host: /^www\.dumppix\.com$/,
    },
    ready: function () {
      var i = $.$('#boring');
      if (i) {
        $.openLink(i.src);
        return;
      }
      i = $('table td:nth-child(1) a');
      $.openLink(i.href);
    },
  });

  // subirimagenes
  $.register({
    rule: {
      host: /^www\.subirimagenes\.com$/,
    },
    ready: function () {
      var i = $('#ImagenVisualizada');
      $.openImage(i.src);
    },
  });

  // ibunker
  $.register({
    rule: {
      host: /^ibunker\.us$/,
    },
    ready: function () {
      var i = $('#picture');
      // FIXME somehow the mime type is text/html
      $.replace(i.src);
    },
  });

  // hotimg
  $.register({
    rule: {
      host: /^www\.hotimg\.com$/,
      path: /\/image(\/.*)/,
    },
<<<<<<< HEAD
    start: function (m) {
      $.redirect('/direct' + m.path[1]);
=======
    run: function (m) {
      $.openImage('/direct' + m.path[1]);
>>>>>>> a92fc185
    },
  });

  // lienscash
  $.register({
    rule: {
      host: /^www\.lienscash\.com$/,
    },
    ready: function () {
      $.removeNodes('iframe');

      var a = $('#time a');
      $.openLink(a.id);
    },
  });

  // urlz.so
  $.register({
    rule: {
      host: /^urlz\.so$/,
    },
    ready: function () {
      var i = $.$('td > a');
      if (i) {
        i = i.href;
        var m = i.match(/javascript:declocation\('(.+)'\);/);
        if (m) {
          i = atob(m[1]);
        }
        $.openLink(i);
        return;
      }
      i = $('img');
      $.captcha(i.src, function (a) {
        var b = $('input[name=captcha]');
        var c = $('input[name=submit]');
        b.value = a;
        c.click();
      });
    },
  });

  // ity.im
  $.register({
    rule: {
      host: /^ity\.im$/,
    },
    ready: function () {
      var f = $.$('#main');
      if (f) {
        $.openLink(f.src);
      }
      f = $.$$('frame').find(function (frame) {
        return frame.src.indexOf('interheader.php') >= 0;
      });
      if (f) {
        $.openLink(f.src);
      }

      var data = null;
      $.$$('script').find(function (script) {
        data = script.innerHTML.match(/krypted=([^&]+)/);
        return !!data;
      });
      if (!data) {
        return;
      }
      data = data[1];
      f = unsafeWindow.des('ksnslmtmk0v4Pdviusajqu', unsafeWindow.hexToString(data), 0, 0);
      if (f) {
        $.openLink('http://ity.im/1104_21_50846_' + f);
      }
    },
  });

  // imgpony.com
  $.register({
    rule: {
      host: /imgpony\.com/,
      query: /\?img=(.+)/,
    },
<<<<<<< HEAD
    start: function (m) {
      $.redirect('/images/' + m.query[1]);
=======
    run: function (m) {
      $.openImage('/images/' + m.query[1]);
>>>>>>> a92fc185
    },
  });

  // www.fotolink.su
  $.register({
    rule: {
      host: /www\.fotolink\.su/,
    },
    ready: function () {
      var i = $('#content img');
      $.openImage(i.src);
    },
  });

  // x.pixfarm.net
  $.register({
    rule: {
      host: /x\.pixfarm\.net/,
    },
    ready: function () {
      var i = $('img');
      $.openImage(i.src);
    },
  });

  // riurl.com
  $.register({
    rule: {
      host: /^riurl\.com$/,
    },
    ready: function () {
      var s = $.$('body script');
      if (s) {
        s = s.innerHTML.indexOf('window.location.replace');
        if (s >= 0) {
          // let inline script redirect
          return;
        }
      }
      $.postAndGo('', {
        hidden: '1',
        image: ' ',
      });
    },
  });

  // tinyarrows.com
  $.register({
    rule: {
      host: /^tinyarrows\.com$/,
      query: /page=([^&]+)/,
    },
<<<<<<< HEAD
    start: function (m) {
      $.redirect(decodeURIComponent(m.query[1]));
=======
    run: function (m) {
      $.openLink(decodeURIComponent(m.query[1]));
>>>>>>> a92fc185
    },
  });

  // iiiii.in
  $.register({
    rule: {
      host: /^iiiii\.in$/,
    },
    ready: function () {
      var script = $.$$('script').find(function (v) {
        return v.innerHTML.indexOf('href=') >= 0;
      });
      script = script.innerHTML.match(/href=(\S+)/);
      script = script[1];
      $.openLink(script);
    },
  });

  // www.adultf.ly
  $.register({
    rule: {
      host: /^www\.adultf\.ly$/,
      path: /\/(.+)/,
    },
    ready: function (m) {
      var i = $('#iframeID');
      var advID = i.dataset.cmp;
      var u = i.dataset.u;
      $.removeNodes('iframe');
      unsafeWindow.$ = null;

      function fetch () {
        $.post('/ajax/r.php', {
          advID: advID,
          page: m.path[1],
          u: u,
        }, function (data) {
          if (/^\d+/.test(data)) {
            fetch();
            return;
          }
          var m = data.match(/href="([^"]+)"/);
          m = m[1];
          $.openLink(m);
        });
      }
      fetch();
    },
  });

  // robo.us
  $.register({
    rule: {
      host: /^robo\.us$/,
    },
    ready: function () {
      $.removeNodes('iframe');
      var url = atob(unsafeWindow.fl);
      $.openLink(url);
    },
  });

  // zo.mu
  $.register({
    rule: {
      host: /^zo\.mu$/,
    },
    ready: function () {
      $.removeNodes('iframe');
      window.location.reload();
    },
  });

  // anonpic.com
  $.register({
    rule: {
      host: /^anonpic\.com$/,
    },
    ready: function () {
      var i = $('#imagen img');
      $.openImage(i.src);
    },
  });

  // cyberpics.net
  $.register({
    rule: {
      host: /^www\.cyberpics\.net$/,
    },
    ready: function () {
      var a = $('#content a.lightbox');
      $.openImage(a.href);
    },
  });

})();

// ex: ts=2 sts=2 sw=2 et
// sublime: tab_size 2; translate_tabs_to_spaces true; detect_indentation false; use_tab_stops true;
// kate: space-indent on; indent-width 2;<|MERGE_RESOLUTION|>--- conflicted
+++ resolved
@@ -135,13 +135,8 @@
       path: /^\/image\.php$/,
       query: /path=(.+)$/,
     },
-<<<<<<< HEAD
     start: function (m) {
-      $.redirect('/' + m.query[1]);
-=======
-    run: function (m) {
       $.openImage('/' + m.query[1]);
->>>>>>> a92fc185
     },
   });
 
@@ -367,13 +362,8 @@
       host: /goimagehost\.com/,
       path: /^\/xxx\/(.+)/,
     },
-<<<<<<< HEAD
     start: function (m) {
-      $.redirect('/xxx/images/' + m.path[1]);
-=======
-    run: function (m) {
       $.openImage('/xxx/images/' + m.path[1]);
->>>>>>> a92fc185
     },
   });
   $.register({
@@ -381,13 +371,8 @@
       host: /goimagehost\.com/,
       query: /^\?v=(.+)/,
     },
-<<<<<<< HEAD
     start: function (m) {
-      $.redirect('/xxx/images/' + m.query[1]);
-=======
-    run: function (m) {
       $.openImage('/xxx/images/' + m.query[1]);
->>>>>>> a92fc185
     },
   });
 
@@ -430,13 +415,8 @@
       host: /1be\.biz/,
       query: /\?(.+)/,
     },
-<<<<<<< HEAD
     start: function (m) {
-      $.redirect(m.query[1]);
-=======
-    run: function (m) {
       $.openLink(m.query[1]);
->>>>>>> a92fc185
     },
   });
 
@@ -446,13 +426,8 @@
       host: /qrrro\.com/,
       path: /^(\/images\/.+)\.html$/,
     },
-<<<<<<< HEAD
     start: function (m) {
-      $.redirect(m.path[1]);
-=======
-    run: function (m) {
       $.openImage(m.path[1]);
->>>>>>> a92fc185
     },
   });
 
@@ -781,13 +756,8 @@
       host: /^www\.hotimg\.com$/,
       path: /\/image(\/.*)/,
     },
-<<<<<<< HEAD
     start: function (m) {
-      $.redirect('/direct' + m.path[1]);
-=======
-    run: function (m) {
       $.openImage('/direct' + m.path[1]);
->>>>>>> a92fc185
     },
   });
 
@@ -869,13 +839,8 @@
       host: /imgpony\.com/,
       query: /\?img=(.+)/,
     },
-<<<<<<< HEAD
     start: function (m) {
-      $.redirect('/images/' + m.query[1]);
-=======
-    run: function (m) {
       $.openImage('/images/' + m.query[1]);
->>>>>>> a92fc185
     },
   });
 
@@ -928,13 +893,8 @@
       host: /^tinyarrows\.com$/,
       query: /page=([^&]+)/,
     },
-<<<<<<< HEAD
     start: function (m) {
-      $.redirect(decodeURIComponent(m.query[1]));
-=======
-    run: function (m) {
       $.openLink(decodeURIComponent(m.query[1]));
->>>>>>> a92fc185
     },
   });
 
