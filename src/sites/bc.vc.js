(function () {
  'use strict';

  // bc.vc, shortcut, dirty hack
  $.register({
    rule: {
      host: /^bc\.vc$/,
      query: /^.+(https?:\/\/.+)/,
    },
    start: function (m) {
      $.openLink(m.query[1]);
    },
  });

  // bc.vc, shortcut
  // FIXME may cut hash or query string
  $.register({
    rule: {
      host: /^bc\.vc$/,
      path: /^.+(https?:\/\/.+)$/,
    },
    start: function (m) {
      $.openLink(m.path[1]);
    },
  });

  function searchScript () {
      var content = $.$$('script').find(function (script) {
        return script.innerHTML.indexOf('make_log') >= 0;
      });
      return content.innerHTML;
  }

  function knockServer (script) {
    var matches = script.match(/\$.post\('([^']*)'[^{]+(\{opt:'make_log'[^}]+\}\}),/i);
    var make_url = matches[1];
    var make_opts = eval('(' + matches[2] + ')');

    var i = setInterval(function () {
      $.post(make_url, make_opts, function (text) {
        var jj = JSON.parse(text);
        if (jj.message) {
          clearInterval(i);
          $.openLink(jj.message.url);
        }
      });
    }, 1000);
  }

  // bc.vc
  $.register({
    rule: {
      host: /^bc\.vc$/,
      path: /^\/.+/,
    },
    ready: function () {
      $.removeNodes('iframe');

      var content = searchScript();

      knockServer(content);
    },
  });

  function run () {
    // prevent redirection by iframe
    $.removeNodes('iframe');

    var content = searchScript();
    var matches = content.match(/eval(.*)/);
    matches = matches[1];
    content = eval(matches);

    knockServer(content);
  }

  // adli.pw
  $.register({
    rule: {
      host: /^adli\.pw$/,
      path: /^\/[^.]+$/,
    },
<<<<<<< HEAD
    ready: function () {
      // prevent redirection by iframe
      $.removeNodes('iframe');

      var content = searchScript();
      var matches = content.match(/eval(.*)/);
      matches = matches[1];
      content = eval(matches);
=======
    run: run,
  });
>>>>>>> 558428f2

  $.register({
    rule: {
      host: /^adcrun\.ch|(youlinking|fly2url|raksoyun)\.com|(zpoz|ultry)\.net|tr5\.in|wwy\.me|ssl\.gs|link\.tl|bih\.cc|xip\.ir|www\.budurl\.ru$/,
      path: /^\/.+/,
    },
    run: run,
  });

})();


// ex: ts=2 sts=2 sw=2 et
// sublime: tab_size 2; translate_tabs_to_spaces true; detect_indentation false; use_tab_stops true;
// kate: space-indent on; indent-width 2;<|MERGE_RESOLUTION|>--- conflicted
+++ resolved
@@ -80,26 +80,15 @@
       host: /^adli\.pw$/,
       path: /^\/[^.]+$/,
     },
-<<<<<<< HEAD
-    ready: function () {
-      // prevent redirection by iframe
-      $.removeNodes('iframe');
-
-      var content = searchScript();
-      var matches = content.match(/eval(.*)/);
-      matches = matches[1];
-      content = eval(matches);
-=======
-    run: run,
+    ready: run,
   });
->>>>>>> 558428f2
 
   $.register({
     rule: {
       host: /^adcrun\.ch|(youlinking|fly2url|raksoyun)\.com|(zpoz|ultry)\.net|tr5\.in|wwy\.me|ssl\.gs|link\.tl|bih\.cc|xip\.ir|www\.budurl\.ru$/,
       path: /^\/.+/,
     },
-    run: run,
+    ready: run,
   });
 
 })();
