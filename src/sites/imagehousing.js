--- conflicted
+++ resolved
@@ -1,13 +1,6 @@
 $.register({
-<<<<<<< HEAD
-  rule: {
-    host: /^www\.imagehousing\.com$/,
-  },
+  rule: 'http://www.imagehousing.com/image/*',
   ready: function () {
-=======
-  rule: 'http://www.imagehousing.com/image/*',
-  run: function () {
->>>>>>> 558428f2
     'use strict';
 
     var i = $('td.text_item img');
