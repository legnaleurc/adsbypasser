--- conflicted
+++ resolved
@@ -1,16 +1,9 @@
 $.register({
-<<<<<<< HEAD
-  rule: {
-    host: /^funkyimg\.com$/,
-  },
-  ready: function () {
-=======
   rule: [
     'http://funkyimg.com/viewer.php?img=*',
     'http://funkyimg.com/view/*',
   ],
-  run: function () {
->>>>>>> 558428f2
+  ready: function () {
     'use strict';
 
     var i = $('#viewer img');
