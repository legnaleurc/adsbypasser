$.register({
<<<<<<< HEAD
  rule: {
    host: /digitalfrenzy\.net/,
  },
  ready: function () {
=======
  rule: 'http://www.digitalfrenzy.net/*.html',
  run: function () {
>>>>>>> 558428f2
    'use strict';

    var img = $('#share_image img');
    $.openImage(img.src);
  },
});

// vim: ts=2 sts=2 sw=2 et
// sublime: tab_size 2; translate_tabs_to_spaces true; detect_indentation false; use_tab_stops true;
// kate: space-indent on; indent-width 2;<|MERGE_RESOLUTION|>--- conflicted
+++ resolved
@@ -1,13 +1,6 @@
 $.register({
-<<<<<<< HEAD
-  rule: {
-    host: /digitalfrenzy\.net/,
-  },
+  rule: 'http://www.digitalfrenzy.net/*.html',
   ready: function () {
-=======
-  rule: 'http://www.digitalfrenzy.net/*.html',
-  run: function () {
->>>>>>> 558428f2
     'use strict';
 
     var img = $('#share_image img');
