(function () {

  _.register({
    rule: {
      host: [
        /^(www\.)?linkdrop\.net$/,
        /^dmus\.in$/,
        /^ulshare\.net$/,
        /^adurl\.id$/,
        /^goolink\.me$/,
        /^earningurl\.com$/,
        /^(cutwin|cut-earn)\.com$/,
        /^(cutwi|cut-w)\.in$/,
        /^(www\.)?ourl\.io$/,
<<<<<<< HEAD
        /^(urlcloud|mitly)\.us$/,
=======
        /^adpop\.me$/,
        /^wi\.cr$/,
>>>>>>> 2736430f
      ],
    },
    async ready () {
      $.remove('iframe, [class$="Overlay"]');
      $.block('[class$="Overlay"]', document.body);

      const f = getForm();
      if (!f) {
        _.info('no form');
        return;
      }

      sendRequest(f);
    },
  });

  _.register({
    rule: {
      host: [
        /^sflnk\.me$/,
        /^idsly\.com$/,
        /^adbilty\.me$/,
        /^oke\.io$/,
        /^linkrex\.net$/,
      ],
    },
    async ready () {
      $.remove('iframe');

      let f = $.$('#captchaShortlink');
      if (f) {
        // recaptcha
        return;
      }
      f = getForm();
      if (!f) {
        f = $('#link-view');
        f.submit();
        return;
      }

      sendRequest(f);
    },
  });

  _.register({
    rule: {
      host: [
        /^adlink\.guru$/,
        /^clik\.pw$/,
        /^short\.pe$/,
        /^coshurl\.co$/,
        /^coshink\.co$/,
        /^(curs|cuon)\.io$/,
        /^cypt\.ga$/,
        /^(filesbucks|tmearn|cut-urls)\.com$/,
        /^elink\.link$/,
        /^(payurl|urlst)\.me$/,
        /^u2s\.io$/,
        /^url\.ht$/,
        /^urle\.co$/,
        /^(hashe|trlink|adshort)\.in$/,
        /^www\.worldhack\.net$/,
        /^123link\.(io|co|press|pw)$/,
        /^pir\.im$/,
        /^bol\.tl$/,
        /^(tl|adfly)\.tc$/,
        /^(adfu|linkhits)\.us$/,
        /^short\.pastewma\.com$/,
        /^l2s\.io$/,
        /^linkfly\.gaosmedia\.com$/,
        /^linclik\.com$/,
        /^link-earn\.com$/,
        /^zeiz\.me$/,
        /^adbull\.me$/,
        /^adshort\.(im|pro)$/,
        /^adshorte\.com$/,
        /^weefy\.me$/,
      ],
    },
    async ready () {
      $.remove('iframe', '.BJPPopAdsOverlay');

      const page = await firstStage();
      const url = await secondStage(page);
      // nuke for bol.tl, somehow it will interfere click event
      $.nuke(url);
      await $.openLink(url);
    },
  });


  function getForm () {
    const jQuery = $.window.$;
    const f = jQuery('#go-link, .go-link, form[action="/links/go"], form[action="/links/linkdropgo"]');
    if (f.length > 0) {
      return f;
    }
    return null;
  }


  // XXX threw away promise
  function sendRequest (f) {
    const jQuery = $.window.$;
    jQuery.ajax({
      dataType: 'json',
      type: 'POST',
      url: f.attr('action'),
      data: f.serialize(),
      success: (result) => {
        if (result.url) {
          $.openLink(result.url);
        } else {
          _.warn(result.message);
        }
      },
      error: (xhr, status, error) => {
        _.warn(xhr, status, error);
      },
    });
  }


  function firstStage () {
    return new Promise((resolve) => {
      const f = $.$('#link-view');
      if (!f) {
        resolve(document);
        return;
      }

      const args = extractArgument(f);
      const url = f.getAttribute('action');
      const p = $.post(url, args).then((data) => {
        return $.toDOM(data);
      });
      resolve(p);
    });
  }


  async function secondStage (page) {
    const f = $('#go-link', page);
    const args = extractArgument(f);
    const url = f.getAttribute('action');
    let data = await $.post(url, args);
    data = JSON.parse(data);
    if (data && data.url) {
      return data.url;
    }
    throw new _.AdsBypasserError('wrong data');
  }


  function extractArgument (form) {
    const args = {};
    _.forEach($.$$('input', form), (v) => {
      args[v.name] = v.value;
    });
    return args;
  }

})();<|MERGE_RESOLUTION|>--- conflicted
+++ resolved
@@ -12,12 +12,9 @@
         /^(cutwin|cut-earn)\.com$/,
         /^(cutwi|cut-w)\.in$/,
         /^(www\.)?ourl\.io$/,
-<<<<<<< HEAD
         /^(urlcloud|mitly)\.us$/,
-=======
         /^adpop\.me$/,
         /^wi\.cr$/,
->>>>>>> 2736430f
       ],
     },
     async ready () {
