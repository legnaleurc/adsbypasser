--- conflicted
+++ resolved
@@ -66,12 +66,8 @@
         /^clik\.pw$/,
         /^short\.pe$/,
         /^coshurl\.co$/,
-<<<<<<< HEAD
         /^coshink\.co$/,
-        /^curs\.io$/,
-=======
         /^(curs|cuon)\.io$/,
->>>>>>> 0e99aca5
         /^cypt\.ga$/,
         /^(filesbucks|tmearn|cut-urls)\.com$/,
         /^elink\.link$/,
