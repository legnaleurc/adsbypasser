--- conflicted
+++ resolved
@@ -38,11 +38,8 @@
         /^idsly\.com$/,
         /^adbilty\.me$/,
         /^oke\.io$/,
-<<<<<<< HEAD
+        /^linkrex\.net$/,
         /^3rabshort\.com$/,
-=======
-        /^linkrex\.net$/,
->>>>>>> 8e437110
       ],
     },
     async ready () {
