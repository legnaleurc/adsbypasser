--- conflicted
+++ resolved
@@ -39,16 +39,13 @@
         /^idsly\.com$/,
         /^adbilty\.me$/,
         /^oke\.io$/,
-<<<<<<< HEAD
-        /^(trlink|wolink)\.in$/,
-=======
         /^linkrex\.net$/,
         /^3rabshort\.com$/,
         /^shink\.xyz$/,
         /^mlink\.club$/,
         /^zlshorte\.net$/,
         /^(igram|gram)\.im$/,
->>>>>>> 462d6296
+        /^(trlink|wolink)\.in$/,
       ],
     },
     async ready () {
