--- conflicted
+++ resolved
@@ -80,11 +80,8 @@
         /^(www\.)?kakkoiisafe\.us$/,
         /^(www\.)?polrec\.site$/,
         /^yumechan\.club$/,
-<<<<<<< HEAD
         /^ceklinku\.xyz$/,
-=======
         /^lindung\.(in|me)$/,
->>>>>>> c2eca1cd
       ],
       query: /^\?r=([a-zA-Z0-9/=]+)$/,
     },
@@ -271,7 +268,7 @@
     await _.wait(1000);
     const ln = $('#landing.rurasafectrl .to a');
     ln.click();
-    
+
     await _.wait(1000);
     const tl = $('.rurasafectrl img#showlink.spoint');
     tl.click();
@@ -289,7 +286,7 @@
     await _.wait(1000);
     const ln = $('#landing.soractrl .to a');
     ln.click();
-    
+
     await _.wait(2000); //if someone has better solution than waiting these 2 seconds, send PR
     const tl = $('.soractrl img#showlink.spoint');
     tl.click();
@@ -307,7 +304,7 @@
     await _.wait(1000);
     const ln = $('#landing.soractrl .to a');
     ln.click();
-    
+
     await _.wait(5000); //if someone has better solution than waiting these 5 seconds, send PR
     const tl = $('.soractrl img#showlink.spoint');
     tl.click();
