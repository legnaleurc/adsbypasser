--- conflicted
+++ resolved
@@ -1,29 +1,8 @@
-<<<<<<< HEAD
-// ==UserScript==
-// @match          http://imagecherry.com/*
-// @match          http://imagenpic.com/*/*.html
-// @match          http://imagetwist.com/*
-// @match          http://imgpo.st/*
-// ==/UserScript==
-
-$.register({
-  rule: {
-    host: /^image(twist|cherry|npic)\.com|imgpo\.st$/,
-  },
-  ready: function () {
-    'use strict';
-=======
 (function () {
   'use strict';
->>>>>>> 558428f2
 
   function run () {
     var i = $('img.pic');
-<<<<<<< HEAD
-    $.openImage(i.src);
-  },
-});
-=======
     $.replace(i.src);
   }
 
@@ -32,18 +11,17 @@
       host: /^imagenpic\.com$/,
       path: /^\/.*\/.+\.html$/,
     },
-    run: run,
+    ready: run,
   });
 
   $.register({
     rule: {
       host: /^image(twist|cherry)\.com|imgpo\.st$/,
     },
-    run: run,
+    ready: run,
   });
 
 })();
->>>>>>> 558428f2
 
 // ex: ts=2 sts=2 sw=2 et
 // sublime: tab_size 2; translate_tabs_to_spaces true; detect_indentation false; use_tab_stops true;
