// ==UserScript==
// @match          http://amateurfreak.org/share-*.html
// @match          http://amateurfreak.org/share.php?id=*
// @match          http://images.maxigame.by/share-*.html
// @match          http://picfox.org/*
// @match          http://www.euro-pic.eu/share.php?id=*
// @match          http://www.gratisimage.dk/share-*.html
// @match          http://xxx.freeimage.us/share.php?id=*
// ==/UserScript==

$.register({
<<<<<<< HEAD
  rule: {
    host: /^(picfox|amateurfreak)\.org|www\.euro-pic\.eu|xxx\.freeimage\.us|www\.gratisimage\.dk|images\.maxigame\.by$/,
  },
  ready: function () {
=======
  rule: [
    'http://amateurfreak.org/share-*.html',
    'http://amateurfreak.org/share.php?id=*',
    'http://images.maxigame.by/share-*.html',
    'http://picfox.org/*',
    'http://www.euro-pic.eu/share.php?id=*',
    'http://www.gratisimage.dk/share-*.html',
    'http://xxx.freeimage.us/share.php?id=*',
  ],
  run: function () {
>>>>>>> 558428f2
    'use strict';

    var o = $('#iimg');
    $.openImage(o.src);
  },
});

// ex: ts=2 sts=2 sw=2 et
// sublime: tab_size 2; translate_tabs_to_spaces true; detect_indentation false; use_tab_stops true;
// kate: space-indent on; indent-width 2;<|MERGE_RESOLUTION|>--- conflicted
+++ resolved
@@ -9,12 +9,6 @@
 // ==/UserScript==
 
 $.register({
-<<<<<<< HEAD
-  rule: {
-    host: /^(picfox|amateurfreak)\.org|www\.euro-pic\.eu|xxx\.freeimage\.us|www\.gratisimage\.dk|images\.maxigame\.by$/,
-  },
-  ready: function () {
-=======
   rule: [
     'http://amateurfreak.org/share-*.html',
     'http://amateurfreak.org/share.php?id=*',
@@ -24,8 +18,7 @@
     'http://www.gratisimage.dk/share-*.html',
     'http://xxx.freeimage.us/share.php?id=*',
   ],
-  run: function () {
->>>>>>> 558428f2
+  ready: function () {
     'use strict';
 
     var o = $('#iimg');
