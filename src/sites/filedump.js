--- conflicted
+++ resolved
@@ -1,14 +1,6 @@
 $.register({
-<<<<<<< HEAD
-  rule: {
-    host: /filedump\.net$/,
-    query: /pic=([^&]+)/,
-  },
+  rule: 'http://www.filedump.net/index.php?pic=*',
   start: function (m) {
-=======
-  rule: 'http://www.filedump.net/index.php?pic=*',
-  run: function (m) {
->>>>>>> 558428f2
     'use strict';
 
     $.openImage('/dumped/' + m.query[1]);
